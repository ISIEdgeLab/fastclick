// -*- c-basic-offset: 4; related-file-name: "../../lib/router.cc" -*-
#ifndef CLICK_ROUTER_HH
#define CLICK_ROUTER_HH
#include <click/element.hh>
#include <click/timer.hh>
#include <click/sync.hh>
#include <click/task.hh>
#include <click/standard/threadsched.hh>
#if CLICK_NS
# include <click/simclick.h>
#endif
CLICK_DECLS
class Master;
class ElementFilter;
class RouterVisitor;
class RouterThread;
class HashMap_ArenaFactory;
class NotifierSignal;
class ThreadSched;
class Handler;
class NameInfo;

class Router { public:

    /** @name Public Member Functions */
    //@{
    // MASTER
    inline Master* master() const;

    // STATUS
    inline bool initialized() const;
    inline bool handlers_ready() const;
    inline bool running() const;
    inline bool dying() const;

    // RUNCOUNT AND RUNCLASS
    enum { STOP_RUNCOUNT = -2147483647 - 1 };
    inline int32_t runcount() const;
    void adjust_runcount(int32_t delta);
    void set_runcount(int32_t rc);
    inline void please_stop_driver();

    // ELEMENTS
    inline const Vector<Element*>& elements() const;
    inline int nelements() const;
    inline Element* element(int i) const;
    inline Element* root_element() const;
    static Element* element(const Router *router, int i);

    const String& ename(int i) const;
    String ename_context(int i) const;
    String elandmark(int i) const;
    const String& econfiguration(int i) const;
    void set_econfiguration(int i, const String& conf);

    Element* find(const String& name, ErrorHandler* errh = 0) const;
    Element* find(const String& name, String context, ErrorHandler* errh = 0) const;
    Element* find(const String& name, const Element* context, ErrorHandler* errh = 0) const;

    int visit(Element *e, bool isoutput, int port, RouterVisitor *visitor) const;
    int visit_downstream(Element *e, int port, RouterVisitor *visitor) const;
    int visit_upstream(Element *e, int port, RouterVisitor *visitor) const;

    int downstream_elements(Element *e, int port, ElementFilter *filter, Vector<Element*> &result) CLICK_DEPRECATED;
    int upstream_elements(Element *e, int port, ElementFilter *filter, Vector<Element*> &result) CLICK_DEPRECATED;

    inline const char *flow_code_override(int eindex) const;
    void set_flow_code_override(int eindex, const String &flow_code);

    // HANDLERS
    // 'const Handler *' results last until that element/handlername modified
    static const Handler *handler(const Element *e, const String &hname);
    static void add_read_handler(const Element *e, const String &hname, ReadHandlerCallback callback, void *user_data, uint32_t flags = 0);
    static void add_write_handler(const Element *e, const String &hname, WriteHandlerCallback callback, void *user_data, uint32_t flags = 0);
    static void set_handler(const Element *e, const String &hname, uint32_t flags, HandlerCallback callback, void *read_user_data = 0, void *write_user_data = 0);
    static int set_handler_flags(const Element *e, const String &hname, uint32_t set_flags, uint32_t clear_flags = 0);

    enum { FIRST_GLOBAL_HANDLER = 0x40000000 };
    static int hindex(const Element *e, const String &hname);
    static const Handler *handler(const Router *router, int hindex);
    static void element_hindexes(const Element *e, Vector<int> &result);

    // ATTACHMENTS AND REQUIREMENTS
    void* attachment(const String& aname) const;
    void*& force_attachment(const String& aname);
    void* set_attachment(const String& aname, void* value);

    ErrorHandler* chatter_channel(const String& channel_name) const;
    HashMap_ArenaFactory* arena_factory() const;

    inline ThreadSched* thread_sched() const;
    inline void set_thread_sched(ThreadSched* scheduler);
<<<<<<< HEAD
    inline int home_thread_id(const Element *e) const;
    inline bool is_fullpush() const;
    inline void non_fullpush();
=======
    inline int home_thread_id(const Element* e) const;
    inline void set_home_thread_id(const Element* e, int home_thread);
>>>>>>> cfe73a5c

    /** @cond never */
    // Needs to be public for NameInfo, but not useful outside
    inline NameInfo* name_info() const;
    NameInfo* force_name_info();
    /** @endcond never */

    // UNPARSING
    String configuration_string() const;
    void unparse(StringAccum& sa, const String& indent = String()) const;
    void unparse_requirements(StringAccum& sa, const String& indent = String()) const;
    void unparse_declarations(StringAccum& sa, const String& indent = String()) const;
    void unparse_connections(StringAccum& sa, const String& indent = String()) const;

    String element_ports_string(const Element *e) const;
    //@}

    // INITIALIZATION
    /** @name Internal Functions */
    //@{
    Router(const String& configuration, Master* master);
    ~Router();

    static void static_initialize();
    static void static_cleanup();

    inline void use();
    void unuse();

    void add_requirement(const String &type, const String &value);
    int add_element(Element *e, const String &name, const String &conf, const String &filename, unsigned lineno);
    int add_connection(int from_idx, int from_port, int to_idx, int to_port);
#if CLICK_LINUXMODULE
    int add_module_ref(struct module* module);
#endif

    inline Router* hotswap_router() const;
    void set_hotswap_router(Router* router);

    int initialize(ErrorHandler* errh);
    void activate(bool foreground, ErrorHandler* errh);
    inline void activate(ErrorHandler* errh);
    inline void set_foreground(bool foreground);

    int new_notifier_signal(const char *name, NotifierSignal &signal);
    String notifier_signal_name(const atomic_uint32_t *signal) const;
    //@}

    /** @cond never */
    // Needs to be public for Lexer, etc., but not useful outside
    struct Port {
        int idx;
        int port;

        Port() {
        }
        Port(int i, int p)
            : idx(i), port(p) {
        }

        bool operator==(const Port &x) const {
            return idx == x.idx && port == x.port;
        }
        bool operator!=(const Port &x) const {
            return idx != x.idx || port != x.port;
        }
        bool operator<(const Port &x) const {
            return idx < x.idx || (idx == x.idx && port < x.port);
        }
        bool operator<=(const Port &x) const {
            return idx < x.idx || (idx == x.idx && port <= x.port);
        }
    };

    struct Connection {
        Port p[2];

        Connection() {
        }
        Connection(int from_idx, int from_port, int to_idx, int to_port) {
            p[0] = Port(to_idx, to_port);
            p[1] = Port(from_idx, from_port);
        }

        const Port &operator[](int i) const {
            assert(i >= 0 && i < 2);
            return p[i];
        }
        Port &operator[](int i) {
            assert(i >= 0 && i < 2);
            return p[i];
        }

        bool operator==(const Connection &x) const {
            return p[0] == x.p[0] && p[1] == x.p[1];
        }
        bool operator<(const Connection &x) const {
            return p[0] < x.p[0] || (p[0] == x.p[0] && p[1] < x.p[1]);
        }
    };
    /** @endcond never */

#if CLICK_NS
    simclick_node_t *simnode() const;
    int sim_get_ifid(const char* ifname);
    int sim_listen(int ifid, int element);
    int sim_if_ready(int ifid);
    int sim_write(int ifid, int ptype, const unsigned char *, int len,
                  simclick_simpacketinfo *pinfo);
    int sim_incoming_packet(int ifid, int ptype, const unsigned char *,
                            int len, simclick_simpacketinfo* pinfo);
    void sim_trace(const char* event);
    int sim_get_node_id();
    int sim_get_next_pkt_id();
    int sim_if_promisc(int ifid);

  protected:
    Vector<Vector<int> *> _listenvecs;
    Vector<int>* sim_listenvec(int ifid);
#endif

  private:

    class RouterContextErrh;

    enum {
        ROUTER_NEW, ROUTER_PRECONFIGURE, ROUTER_PREINITIALIZE,
        ROUTER_LIVE, ROUTER_DEAD                // order is important
    };
    enum {
        RUNNING_DEAD = -2, RUNNING_INACTIVE = -1, RUNNING_PREPARING = 0,
        RUNNING_BACKGROUND = 1, RUNNING_ACTIVE = 2
    };

    Master* _master;

    atomic_uint32_t _runcount;

    volatile int _state;
    bool _have_connections : 1;
    mutable bool _conn_sorted : 1;
    bool _have_configuration : 1;
    volatile int _running;

    atomic_uint32_t _refcount;

    Vector<Element *> _elements;
    Vector<String> _element_names;
    Vector<String> _element_configurations;
    Vector<uint32_t> _element_landmarkids;
    mutable Vector<int> _element_home_thread_ids;

    struct element_landmark_t {
        uint32_t first_landmarkid;
        String filename;
    };
    Vector<element_landmark_t> _element_landmarks;
    uint32_t _last_landmarkid;

    mutable Vector<int> _element_name_sorter;
    Vector<int> _element_gport_offset[2];
    Vector<int> _element_configure_order;

    mutable Vector<Connection> _conn;
    mutable Vector<int> _conn_output_sorter;

    Vector<String> _requirements;

    Vector<int> _ehandler_first_by_element;
    Vector<int> _ehandler_to_handler;
    Vector<int> _ehandler_next;

    Vector<int> _handler_first_by_name;

    enum { HANDLER_BUFSIZ = 256 };
    Handler** _handler_bufs;
    int _nhandlers_bufs;
    int _free_handler;

    Vector<String> _attachment_names;
    Vector<void*> _attachments;

    Element* _root_element;
    String _configuration;

    struct notifier_signals_t {
        enum { capacity = 4096 };
        String name;
        int nsig;
        atomic_uint32_t sig[capacity / 32];
        notifier_signals_t *next;
        notifier_signals_t(const String &n, notifier_signals_t *nx)
            : name(n), nsig(0), next(nx) {
            memset(&sig[0], 0, sizeof(sig));
        }
    };
    notifier_signals_t *_notifier_signals;
    HashMap_ArenaFactory* _arena_factory;
    Router* _hotswap_router;
    ThreadSched* _thread_sched;
    bool _is_fullpush;
    mutable NameInfo* _name_info;
    Vector<int> _flow_code_override_eindex;
    Vector<String> _flow_code_override;

    Router* _next_router;

#if CLICK_LINUXMODULE
    Vector<struct module*> _modules;
#endif

    Router(const Router&);
    Router& operator=(const Router&);

    Connection *remove_connection(Connection *cp);
    void hookup_error(const Port &p, bool isoutput, const char *message,
                      ErrorHandler *errh, bool active = false);
    int check_hookup_elements(ErrorHandler*);
    int check_hookup_range(ErrorHandler*);
    int check_hookup_completeness(ErrorHandler*);

    const char *hard_flow_code_override(int e) const;
    int processing_error(const Connection &conn, bool, int, ErrorHandler*);
    int check_push_and_pull(ErrorHandler*);

    void set_connections();
    void sort_connections() const;
    int connindex_lower_bound(bool isoutput, const Port &port) const;

    void make_gports();
    inline int ngports(bool isout) const {
        return _element_gport_offset[isout].back();
    }
    inline int gport(bool isoutput, const Port &port) const;

    int hard_home_thread_id(const Element *e) const;

    int element_lerror(ErrorHandler*, Element*, const char*, ...) const;

    // private handler methods
    void initialize_handlers(bool, bool);
    inline Handler* xhandler(int) const;
    int find_ehandler(int, const String&, bool allow_star) const;
    static inline Handler fetch_handler(const Element*, const String&);
    void store_local_handler(int eindex, Handler &h);
    static void store_global_handler(Handler &h);
    static inline void store_handler(const Element *element, Handler &h);

    // global handlers
    static String router_read_handler(Element *e, void *user_data);
    static int router_write_handler(const String &str, Element *e, void *user_data, ErrorHandler *errh);

    /** @cond never */
    friend class Master;
    friend class Task;
    friend int Element::set_nports(int, int);
    /** @endcond never */

};


/** @brief  Increment the router's reference count.
 *
 *  Routers are reference counted objects.  A Router is created with one
 *  reference, which is held by its Master object.  Normally the Router and
 *  all its elements will be deleted when the Master drops this reference, but
 *  you can preserve the Router for longer by adding a reference yourself. */
inline void
Router::use()
{
    _refcount++;
}

/** @brief  Return true iff the router is currently running.
 *
 *  A running router has been successfully initialized (so running() implies
 *  initialized()), and has not stopped yet. */
inline bool
Router::running() const
{
    return _running > 0;
}

/** @brief  Return true iff the router is in the process of being killed. */
inline bool
Router::dying() const
{
    return _running == RUNNING_DEAD;
}

/** @brief  Return true iff the router has been successfully initialized. */
inline bool
Router::initialized() const
{
    return _state == ROUTER_LIVE;
}

/** @brief  Return true iff the router's handlers have been initialized.
 *
 *  handlers_ready() returns false until each element's
 *  Element::add_handlers() method has been called.  This happens after
 *  Element::configure(), but before Element::initialize(). */
inline bool
Router::handlers_ready() const
{
    return _state > ROUTER_PRECONFIGURE;
}

/** @brief  Returns a vector containing all the router's elements.
 *  @invariant  elements()[i] == element(i) for all i in range. */
inline const Vector<Element*>&
Router::elements() const
{
    return _elements;
}

/** @brief  Returns the number of elements in the router. */
inline int
Router::nelements() const
{
    return _elements.size();
}

/** @brief  Returns the element with index @a i.
 *  @param  i  element index, or -1 for root_element()
 *  @invariant  If element(i) isn't null, then element(i)->@link Element::eindex eindex@endlink() == i.
 *
 *  This function returns the element with index @a i.  If @a i ==
 *  -1, returns root_element().  If @a i is otherwise out of range,
 *  returns null. */
inline Element*
Router::element(int i) const
{
    return element(this, i);
}

/** @brief  Returns this router's root element.
 *
 *  Every router has a root Element.  This element has Element::eindex() -1 and
 *  name "".  It is not configured or initialized, and doesn't appear in the
 *  configuration; it exists only for convenience, when other Click code needs
 *  to refer to some arbitrary element at the top level of the compound
 *  element hierarchy. */
inline Element*
Router::root_element() const
{
    return _root_element;
}

inline ThreadSched*
Router::thread_sched() const
{
    return _thread_sched;
}

inline void
Router::set_thread_sched(ThreadSched* ts)
{
    _thread_sched = ts;
}

inline int
Router::home_thread_id(const Element* e) const
{
    if (initialized())
        return _element_home_thread_ids[e->eindex() + 1];
    else
        return hard_home_thread_id(e);
}

inline void
Router::set_home_thread_id(const Element* e, int home_thread_id)
{
    _element_home_thread_ids[e->eindex() + 1] = home_thread_id;
}

/**
 * @brief Tell if the whole router is in full push mode
 *
 * @pre getThreads() has been called on all final elements
 *
 * If true, all packets of this router are always handled by the same thread
 *  (but mutltiple threads can handle different packets). This means that
 *  sharing can be disabled.
 */
inline bool
Router::is_fullpush() const {
    return _is_fullpush;
}

inline void
Router::non_fullpush() {
    _is_fullpush = false;
}

/** @cond never */
/** @brief  Return the NameInfo object for this router, if it exists.
 *
 * Users never need to call this. */
inline NameInfo*
Router::name_info() const
{
    return _name_info;
}
/** @endcond never */

/** @brief  Return the Master object for this router. */
inline Master*
Router::master() const
{
    return _master;
}

/** @brief  Return the router's runcount.
 *
 *  The runcount is an integer that determines whether the router is running.
 *  A running router has positive runcount.  Decrementing the router's runcount
 *  to zero or below will cause the router to stop, although elements like
 *  DriverManager can intercept the stop request and continue processing.
 *
 *  Elements request that the router stop its processing by calling
 *  adjust_runcount() or please_stop_driver(). */
inline int32_t
Router::runcount() const
{
    return _runcount.value();
}

/** @brief  Request a driver stop by adjusting the runcount by -1.
 *  @note   Equivalent to adjust_runcount(-1). */
inline void
Router::please_stop_driver()
{
    adjust_runcount(-1);
}

/** @brief Returns the overriding flow code for element @a e, if any.
 *  @param eindex element index
 *  @return The flow code, or null if none has been set. */
inline const char *
Router::flow_code_override(int eindex) const
{
    if (_flow_code_override.size())
        return hard_flow_code_override(eindex);
    else
        return 0;
}

inline void
Router::activate(ErrorHandler* errh)
{
    activate(true, errh);
}

inline void
Router::set_foreground(bool foreground)
{
    assert(_running >= RUNNING_BACKGROUND);
    _running = foreground ? RUNNING_ACTIVE : RUNNING_BACKGROUND;
}

/** @brief  Finds an element named @a name.
 *  @param  name     element name
 *  @param  errh     optional error handler
 *
 *  Returns the unique element named @a name, if any.  If no element named @a
 *  name is found, reports an error to @a errh and returns null.  The error is
 *  "<tt>no element named 'name'</tt>".  If @a errh is null, no error is
 *  reported.
 *
 *  This function is equivalent to find(const String&, String, ErrorHandler*)
 *  with a context argument of the empty string. */
inline Element *
Router::find(const String& name, ErrorHandler *errh) const
{
    return find(name, "", errh);
}

/** @brief Traverse the router configuration downstream of @a e[@a port].
 * @param e element to start search
 * @param port output port (or -1 to search all output ports)
 * @param visitor RouterVisitor traversal object
 * @return 0 on success, -1 in early router configuration stages
 *
 * Calls @a visitor ->@link RouterVisitor::visit visit() @endlink on each
 * reachable input port starting from the output port @a e[@a port].  Follows
 * connections and traverses inside elements from port to port by
 * Element::flow_code().  The visitor can stop a traversal path by returning
 * false from visit().
 *
 * @sa visit_upstream(), visit()
 */
inline int
Router::visit_downstream(Element *e, int port, RouterVisitor *visitor) const
{
    return visit(e, true, port, visitor);
}

/** @brief Traverse the router configuration upstream of [@a port]@a e.
 * @param e element to start search
 * @param port input port (or -1 to search all input ports)
 * @param visitor RouterVisitor traversal object
 * @return 0 on success, -1 in early router configuration stages
 *
 * Calls @a visitor ->@link RouterVisitor::visit visit() @endlink on each
 * reachable output port starting from the input port [@a port]@a e.  Follows
 * connections and traverses inside elements from port to port by
 * Element::flow_code().  The visitor can stop a traversal path by returning
 * false from visit().
 *
 * @sa visit_downstream(), visit()
 */
inline int
Router::visit_upstream(Element *e, int port, RouterVisitor *visitor) const
{
    return visit(e, false, port, visitor);
}

inline HashMap_ArenaFactory*
Router::arena_factory() const
{
    return _arena_factory;
}

/** @brief Returns the currently-installed router this router will eventually
 * replace.
 *
 * This function is only meaningful during a router's initialization.  If this
 * router was installed with the hotswap option, then hotswap_router() will
 * return the currently-installed router that this router will eventually
 * replace (assuming error-free initialization).  Otherwise, hotswap_router()
 * will return 0.
 */
inline Router*
Router::hotswap_router() const
{
    return _hotswap_router;
}

inline
Handler::Handler(const String &name)
    : _name(name), _read_user_data(0), _write_user_data(0), _flags(0),
      _use_count(0), _next_by_name(-1)
{
    _read_hook.r = 0;
    _write_hook.w = 0;
}

CLICK_ENDDECLS
#endif<|MERGE_RESOLUTION|>--- conflicted
+++ resolved
@@ -90,14 +90,10 @@
 
     inline ThreadSched* thread_sched() const;
     inline void set_thread_sched(ThreadSched* scheduler);
-<<<<<<< HEAD
-    inline int home_thread_id(const Element *e) const;
+    inline int home_thread_id(const Element* e) const;
+    inline void set_home_thread_id(const Element* e, int home_thread);
     inline bool is_fullpush() const;
     inline void non_fullpush();
-=======
-    inline int home_thread_id(const Element* e) const;
-    inline void set_home_thread_id(const Element* e, int home_thread);
->>>>>>> cfe73a5c
 
     /** @cond never */
     // Needs to be public for NameInfo, but not useful outside
@@ -474,6 +470,7 @@
     _element_home_thread_ids[e->eindex() + 1] = home_thread_id;
 }
 
+
 /**
  * @brief Tell if the whole router is in full push mode
  *
