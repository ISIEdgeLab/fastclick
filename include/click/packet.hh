--- conflicted
+++ resolved
@@ -312,11 +312,7 @@
     inline void change_headroom_and_length(uint32_t headroom, uint32_t length);
     inline void change_buffer_length(uint32_t length);
 #endif
-<<<<<<< HEAD
-    void copy(Packet* p, int headroom=0);
-=======
     bool copy(Packet* p, int headroom=0);
->>>>>>> a88048dc
     //@}
 
     /** @name Header Pointers */
