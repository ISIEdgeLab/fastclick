// -*- c-basic-offset: 4; related-file-name: "../../lib/element.cc" -*-
#ifndef CLICK_ELEMENT_HH
#define CLICK_ELEMENT_HH
#include <click/glue.hh>
#include <click/vector.hh>
#include <click/string.hh>
#include <click/packet.hh>
#include <click/packetbatch.hh>
#include <click/handler.hh>
#include <click/multithread.hh>
CLICK_DECLS
class Router;
class Master;
class RouterThread;
class Task;
class Timer;
class NotifierSignal;
class Element;
class ErrorHandler;
class Bitvector;
class EtherAddress;

class BatchElement;

#define BATCH_MAX_PULL 256

/** @file <click/element.hh>
 * @brief Click's Element class.
 */

#ifndef CLICK_ELEMENT_DEPRECATED
# define CLICK_ELEMENT_DEPRECATED CLICK_DEPRECATED
#endif

class Element { public:

    Element();
    virtual ~Element();
    static int nelements_allocated;

    // RUNTIME
    virtual void push(int port, Packet *p);
    virtual void push_batch(int port, PacketBatch *p);
    virtual Packet *pull(int port) CLICK_WARN_UNUSED_RESULT;
    virtual PacketBatch* pull_batch(int port,unsigned max) CLICK_WARN_UNUSED_RESULT;
    virtual Packet *simple_action(Packet *p);

    virtual bool run_task(Task *task);  // return true iff did useful work
    virtual void run_timer(Timer *timer);
#if CLICK_USERLEVEL
    enum { SELECT_READ = 1, SELECT_WRITE = 2 };
    virtual void selected(int fd, int mask);
    virtual void selected(int fd);
#endif

<<<<<<< HEAD
=======
    virtual bool get_spawning_threads(Bitvector& b);
    inline bool is_fullpush() const;
    Bitvector get_passing_threads(bool is_pull=false);

>>>>>>> 8d62886a
    enum batch_mode {BATCH_MODE_NO, BATCH_MODE_IFPOSSIBLE, BATCH_MODE_YES};

    virtual bool get_runnable_threads(Bitvector&) final {
        //Deprecated name, implement get_spawning_threads
        assert(false);
        return false;
    }

    inline void checked_output_push(int port, Packet *p) const;
    inline Packet* checked_input_pull(int port) const;

    // ELEMENT CHARACTERISTICS
    virtual const char *class_name() const = 0;

    virtual const char *port_count() const;
    static const char PORTS_0_0[];
    static const char PORTS_0_1[];
    static const char PORTS_1_0[];
    static const char PORTS_1_1[];
    static const char PORTS_1_1X2[];

    virtual const char *processing() const;
    static const char AGNOSTIC[];
    static const char PUSH[];
    static const char PULL[];
    static const char PUSH_TO_PULL[];
    static const char PULL_TO_PUSH[];
    static const char PROCESSING_A_AH[];

    virtual const char *flow_code() const;
    static const char COMPLETE_FLOW[];

    virtual const char *flags() const;
    int flag_value(int flag) const;

    virtual void *cast(const char *name);
    virtual void *port_cast(bool isoutput, int port, const char *name);

    // CONFIGURATION, INITIALIZATION, AND CLEANUP
    enum ConfigurePhase {
        CONFIGURE_PHASE_FIRST = 0,
        CONFIGURE_PHASE_INFO = 20,
        CONFIGURE_PHASE_PRIVILEGED = 90,
        CONFIGURE_PHASE_DEFAULT = 100,
        CONFIGURE_PHASE_LAST = 2000
    };
    virtual int configure_phase() const;

    virtual int configure(Vector<String> &conf, ErrorHandler *errh);

    virtual void add_handlers();

    virtual int initialize(ErrorHandler *errh);

    virtual void take_state(Element *old_element, ErrorHandler *errh);
    virtual Element *hotswap_element() const;

    enum CleanupStage {
        CLEANUP_NO_ROUTER,
        CLEANUP_BEFORE_CONFIGURE = CLEANUP_NO_ROUTER,
        CLEANUP_CONFIGURE_FAILED,
        CLEANUP_CONFIGURED,
        CLEANUP_INITIALIZE_FAILED,
        CLEANUP_INITIALIZED,
        CLEANUP_ROUTER_INITIALIZED,
        CLEANUP_MANUAL
    };
    virtual void cleanup(CleanupStage stage);

    static inline void static_initialize();
    static inline void static_cleanup();

    // ELEMENT ROUTER CONNECTIONS
    String name() const;
    virtual String declaration() const;

    inline Router *router() const;
    inline int eindex() const;
    inline int eindex(Router *r) const;

    /** @brief Return the element's master. */
    inline Master *master() const;

    inline void attach_router(Router *r, int eindex) {
        assert(!_router);
        _router = r;
        _eindex = eindex;
    }

    // INPUTS AND OUTPUTS
    inline int nports(bool isoutput) const;
    inline int ninputs() const;
    inline int noutputs() const;

    class Port;
    inline const Port &port(bool isoutput, int port) const;
    inline const Port &input(int port) const;
    inline const Port &output(int port) const;

    inline bool port_active(bool isoutput, int port) const;
    inline bool input_is_push(int port) const;
    inline bool input_is_pull(int port) const;
    inline bool output_is_push(int port) const;
    inline bool output_is_pull(int port) const;
    void port_flow(bool isoutput, int port, Bitvector*) const;

    // LIVE RECONFIGURATION
    String configuration() const;

    virtual bool can_live_reconfigure() const;
    virtual int live_reconfigure(Vector<String>&, ErrorHandler*);

    RouterThread *home_thread() const;

    virtual bool get_spawning_threads(Bitvector& b, bool isoutput);
    Bitvector get_passing_threads(bool is_pull, int port, Element* origin, int level = 0);
    Bitvector get_passing_threads(Element* origin, int level = 0);
    Bitvector get_passing_threads();

    int home_thread_id() const;
    virtual bool is_mt_safe();
    virtual bool do_mt_safe_check(ErrorHandler*);
    void add_remote_element(Element* e);

#if CLICK_USERLEVEL
    // SELECT
    int add_select(int fd, int mask);
    int remove_select(int fd, int mask);
#endif

    // HANDLERS
    void add_read_handler(const String &name, ReadHandlerCallback read_callback, const void *user_data = 0, uint32_t flags = 0);
    void add_read_handler(const String &name, ReadHandlerCallback read_callback, int user_data, uint32_t flags = 0);
    void add_read_handler(const char *name, ReadHandlerCallback read_callback, int user_data = 0, uint32_t flags = 0);
    void add_write_handler(const String &name, WriteHandlerCallback write_callback, const void *user_data = 0, uint32_t flags = 0);
    void add_write_handler(const String &name, WriteHandlerCallback write_callback, int user_data, uint32_t flags = 0);
    void add_write_handler(const char *name, WriteHandlerCallback write_callback, int user_data = 0, uint32_t flags = 0);
    void set_handler(const String &name, int flags, HandlerCallback callback, const void *read_user_data = 0, const void *write_user_data = 0);
    void set_handler(const String &name, int flags, HandlerCallback callback, int read_user_data, int write_user_data = 0);
    void set_handler(const char *name, int flags, HandlerCallback callback, int read_user_data = 0, int write_user_data = 0);
    int set_handler_flags(const String &name, int set_flags, int clear_flags = 0);
    enum { TASKHANDLER_WRITE_SCHEDULED = 1,
           TASKHANDLER_WRITE_TICKETS = 2,
           TASKHANDLER_WRITE_HOME_THREAD = 4,
           TASKHANDLER_WRITE_ALL = 7,
           TASKHANDLER_DEFAULT = 6 };
    void add_task_handlers(Task *task, NotifierSignal *signal, int flags, const String &prefix = String());
    inline void add_task_handlers(Task *task, NotifierSignal *signal, const String &prefix = String()) {
        add_task_handlers(task, signal, TASKHANDLER_DEFAULT, prefix);
    }
    inline void add_task_handlers(Task *task, const String &prefix = String()) {
        add_task_handlers(task, 0, TASKHANDLER_DEFAULT, prefix);
    }

    void add_data_handlers(const char *name, int flags, uint8_t *data);
    void add_data_handlers(const char *name, int flags, bool *data);
    void add_data_handlers(const char *name, int flags, uint16_t *data);
    void add_data_handlers(const char *name, int flags, int *data);
    void add_data_handlers(const char *name, int flags, unsigned *data);
    void add_data_handlers(const char *name, int flags, atomic_uint32_t *data);
    void add_data_handlers(const char *name, int flags, long *data);
    void add_data_handlers(const char *name, int flags, unsigned long *data);
#if HAVE_LONG_LONG
    void add_data_handlers(const char *name, int flags, long long *data);
    void add_data_handlers(const char *name, int flags, unsigned long long *data);
#endif
    void add_net_order_data_handlers(const char *name, int flags, uint16_t *data);
    void add_net_order_data_handlers(const char *name, int flags, uint32_t *data);
#if HAVE_FLOAT_TYPES
    void add_data_handlers(const char *name, int flags, double *data);
#endif
    void add_data_handlers(const char *name, int flags, String *data);
    void add_data_handlers(const char *name, int flags, IPAddress *data);
    void add_data_handlers(const char *name, int flags, EtherAddress *data);
    void add_data_handlers(const char *name, int flags, Timestamp *data, bool is_interval = false);

    static String read_positional_handler(Element*, void*);
    static String read_keyword_handler(Element*, void*);
    static int reconfigure_positional_handler(const String&, Element*, void*, ErrorHandler*);
    static int reconfigure_keyword_handler(const String&, Element*, void*, ErrorHandler*);

    virtual int llrpc(unsigned command, void* arg);
    int local_llrpc(unsigned command, void* arg);

    class Port { public:

        inline bool active() const;
        inline Element* element() const;
        inline int port() const;

        inline void push(Packet* p) const;
        inline void push_batch(PacketBatch* p) const;

        inline Packet* pull() const;
        inline PacketBatch* pull_batch(unsigned max) const;

        inline void start_batch();
        inline void end_batch();

#if CLICK_STATS >= 1
        unsigned npackets() const       { return _packets; }
#endif

        inline void assign(bool isoutput, Element *e, int port);

      private:

        Element* _e;
        int _port;
        per_thread<PacketBatch*> current_batch;

#if HAVE_BOUND_PORT_TRANSFER
        union {
            void (*push)(Element *e, int port, Packet *p);
            Packet *(*pull)(Element *e, int port);
        } _bound;
        union {
#if HAVE_BATCH
            void (*push_batch)(Element *e, int port, PacketBatch *p);
            PacketBatch* (*pull_batch)(Element *e, int port, unsigned max);
#endif
        } _bound_batch;
#endif

#if CLICK_STATS >= 1
        mutable unsigned _packets;      // How many packets have we moved?
#endif
#if CLICK_STATS >= 2
        Element* _owner;                // Whose input or output are we?
#endif

        inline Port();
        inline void assign(bool isoutput, Element *owner, Element *e, int port);

        friend class Element;
        friend class BatchElement;

    };

    // DEPRECATED
    /** @cond never */
    String id() const CLICK_DEPRECATED;
    String landmark() const CLICK_DEPRECATED;
    /** @endcond never */

  protected:
    enum batch_mode in_batch_mode;
    bool receives_batch;

  private:

    enum { INLINE_PORTS = 4 };

    Port* _ports[2];
    Port _inline_ports[INLINE_PORTS];

    int _nports[2];

    Router* _router;
    int _eindex;

    Vector<Element*> _remote_elements;

#if CLICK_STATS >= 2
    // STATISTICS
    unsigned _xfer_calls;       // Push and pull calls into this element.
    click_cycles_t _xfer_own_cycles;    // Cycles spent in self from push and pull.
    click_cycles_t _child_cycles;       // Cycles spent in children.

    unsigned _task_calls;       // Calls to tasks owned by this element.
    click_cycles_t _task_own_cycles;    // Cycles spent in self from tasks.

    unsigned _timer_calls;      // Calls to timers owned by this element.
    click_cycles_t _timer_own_cycles;   // Cycles spent in self from timers.

    inline void reset_cycles() {
        _xfer_calls = _task_calls = _timer_calls = 0;
        _xfer_own_cycles = _task_own_cycles = _timer_own_cycles = _child_cycles = 0;
    }
    static String read_cycles_handler(Element *, void *);
    static int write_cycles_handler(const String &, Element *, void *, ErrorHandler *);
#endif

    Element(const Element &);
    Element &operator=(const Element &);

    // METHODS USED BY ROUTER
    int set_nports(int, int);
    int notify_nports(int, int, ErrorHandler *);
    enum Processing { VAGNOSTIC, VPUSH, VPULL };
    static int next_processing_code(const char*& p, ErrorHandler* errh);
    void processing_vector(int* input_codes, int* output_codes, ErrorHandler*) const;

    void initialize_ports(const int* input_codes, const int* output_codes);
    int connect_port(bool isoutput, int port, Element*, int);

    static String read_handlers_handler(Element *e, void *user_data);
    void add_default_handlers(bool writable_config);
    inline void add_data_handlers(const char *name, int flags, HandlerCallback callback, void *data);

    friend class BatchElement;
    friend class Router;
#if CLICK_STATS >= 2
    friend class Task;
    friend class Master;
    friend class TimerSet;
# if CLICK_USERLEVEL
    friend class SelectSet;
# endif
#endif

};


/** @brief Initialize static data for this element class.
 *
 * Place initialization code for an element class's shared global state in the
 * static_initialize() static member function.  (For example, the IPFilter
 * element class uses static_initialize() to set up various parsing tables.)
 * Click drivers will call this function when the element code is loaded,
 * before any elements of the class are created.
 *
 * static_initialize functions are called in an arbitrary and unpredictable
 * order (not, for example, the configure_phase() order).  Element authors are
 * responsible for handling static initialization dependencies.
 *
 * For Click to find a static_initialize declaration, it must appear inside
 * the element class's class declaration on its own line and have the
 * following prototype:
 *
 * @code
 * static void static_initialize();
 * @endcode
 *
 * It must also have public accessibility.
 *
 * @note In most cases you should also define a static_cleanup() function to
 * clean up state initialized by static_initialize().
 *
 * @sa Element::static_cleanup
 */
inline void
Element::static_initialize()
{
}

/** @brief Clean up static data for this element class.
 *
 * Place cleanup code for an element class's shared global state in the
 * static_cleanup() static member function.  Click drivers will call this
 * function before unloading the element code.
 *
 * static_cleanup functions are called in an arbitrary and unpredictable order
 * (not, for example, the configure_phase() order, and not the reverse of the
 * static_initialize order).  Element authors are responsible for handling
 * static cleanup dependencies.
 *
 * For Click to find a static_cleanup declaration, it must appear inside the
 * element class's class declaration on its own line and have the following
 * prototype:
 *
 * @code
 * static void static_cleanup();
 * @endcode
 *
 * It must also have public accessibility.
 *
 * @sa Element::static_initialize
 */
inline void
Element::static_cleanup()
{
}

/** @brief Return the element's router. */
inline Router*
Element::router() const
{
    return _router;
}

/** @brief Return the element's index within its router.
 * @invariant this == router()->element(eindex())
 */
inline int
Element::eindex() const
{
    return _eindex;
}

/** @brief Return the element's index within router @a r.
 *
 * Returns -1 if @a r != router(). */
inline int
Element::eindex(Router* r) const
{
    return (router() == r ? _eindex : -1);
}

/** @brief Return the number of input or output ports.
 * @param isoutput false for input ports, true for output ports */
inline int
Element::nports(bool isoutput) const
{
    return _nports[isoutput];
}

/** @brief Return the number of input ports. */
inline int
Element::ninputs() const
{
    return _nports[0];
}

/** @brief Return the number of output ports. */
inline int
Element::noutputs() const
{
    return _nports[1];
}

/** @brief Return one of the element's ports.
 * @param isoutput false for input ports, true for output ports
 * @param port port number
 *
 * An assertion fails if @a p is out of range. */
inline const Element::Port&
Element::port(bool isoutput, int port) const
{
    assert((unsigned) port < (unsigned) _nports[isoutput]);
    return _ports[isoutput][port];
}

/** @brief Return one of the element's input ports.
 * @param port port number
 *
 * An assertion fails if @a port is out of range.
 *
 * @sa Port, port */
inline const Element::Port&
Element::input(int port) const
{
    return Element::port(false, port);
}

/** @brief Return one of the element's output ports.
 * @param port port number
 *
 * An assertion fails if @a port is out of range.
 *
 * @sa Port, port */
inline const Element::Port&
Element::output(int port) const
{
    return Element::port(true, port);
}

/** @brief Check whether a port is active.
 * @param isoutput false for input ports, true for output ports
 * @param port port number
 *
 * Returns true iff @a port is in range and @a port is active.  Push outputs
 * and pull inputs are active; pull outputs and push inputs are not.
 *
 * @sa Element::Port::active */
inline bool
Element::port_active(bool isoutput, int port) const
{
    return (unsigned) port < (unsigned) nports(isoutput)
        && _ports[isoutput][port].active();
}

/** @brief Check whether output @a port is push.
 *
 * Returns true iff output @a port exists and is push.  @sa port_active */
inline bool
Element::output_is_push(int port) const
{
    return port_active(true, port);
}

/** @brief Check whether output @a port is pull.
 *
 * Returns true iff output @a port exists and is pull. */
inline bool
Element::output_is_pull(int port) const
{
    return (unsigned) port < (unsigned) nports(true)
        && !_ports[1][port].active();
}

/** @brief Check whether input @a port is pull.
 *
 * Returns true iff input @a port exists and is pull.  @sa port_active */
inline bool
Element::input_is_pull(int port) const
{
    return port_active(false, port);
}

/** @brief Check whether input @a port is push.
 *
 * Returns true iff input @a port exists and is push. */
inline bool
Element::input_is_push(int port) const
{
    return (unsigned) port < (unsigned) nports(false)
        && !_ports[0][port].active();
}

#if CLICK_STATS >= 2
# define PORT_ASSIGN(o) _packets = 0; _owner = (o)
#elif CLICK_STATS >= 1
# define PORT_ASSIGN(o) _packets = 0; (void) (o)
#else
# define PORT_ASSIGN(o) (void) (o)
#endif

inline
Element::Port::Port()
    : _e(0), _port(-2)
{
    PORT_ASSIGN(0);
}

inline void
Element::Port::assign(bool isoutput, Element *e, int port)
{
    _e = e;
    _port = port;
    for (unsigned i = 0; i < current_batch.weight() ; i++)
        current_batch.set_value(i,0);
    (void) isoutput;
#if HAVE_BOUND_PORT_TRANSFER
    if (e) {
        if (isoutput) {
            void (Element::*pusher)(int, Packet *) = &Element::push;
            _bound.push = (void (*)(Element *, int, Packet *)) (e->*pusher);
            void (Element::*pushbatcher)(int, PacketBatch *) = &Element::push_batch;
            _bound_batch.push_batch = (void (*)(Element *, int, PacketBatch *)) (e->*pushbatcher);
        } else {
            Packet *(Element::*puller)(int) = &Element::pull;
            _bound.pull = (Packet *(*)(Element *, int)) (e->*puller);
             PacketBatch *(Element::*pullbatcher)(int,unsigned) = &Element::pull_batch;
             _bound_batch.pull_batch = (PacketBatch *(*)(Element *, int, unsigned)) (e->*pullbatcher);
        }
    }
#endif
}

inline void
Element::Port::assign(bool isoutput, Element *owner, Element *e, int port)
{
    PORT_ASSIGN(owner);
    assign(isoutput, e, port);
}

/** @brief Returns whether this port is active (a push output or a pull input).
 *
 * @sa Element::port_active
 */
inline bool
Element::Port::active() const
{
    return _port >= 0;
}

/** @brief Returns the element connected to this active port.
 *
 * Returns 0 if this port is not active(). */
inline Element*
Element::Port::element() const
{
    return _e;
}

/** @brief Returns the port number of the port connected to this active port.
 *
 * Returns < 0 if this port is not active(). */
inline int
Element::Port::port() const
{
    return _port;
}

/** @brief Push packet @a p over this port.
 *
 * Pushes packet @a p downstream through the router configuration by passing
 * it to the next element's @link Element::push() push() @endlink function.
 * Returns when the rest of the router finishes processing @a p.
 *
 * This port must be an active() push output port.  Usually called from
 * element code like @link Element::output output(i) @endlink .push(p).
 *
 * When element code calls Element::Port::push(@a p), it relinquishes control
 * of packet @a p.  When push() returns, @a p may have been altered or even
 * freed by downstream elements.  Thus, you must not use @a p after pushing it
 * downstream.  To push a copy and keep a copy, see Packet::clone().
 *
 * output(i).push(p) basically behaves like the following code, although it
 * maintains additional statistics depending on how CLICK_STATS is defined:
 *
 * @code
 * output(i).element()->push(output(i).port(), p);
 * @endcode
 */
inline void
Element::Port::push(Packet* p) const
{
    assert(_e && p);
#if CLICK_STATS >= 1
    ++_packets;
#endif
#if CLICK_STATS >= 2
    ++_e->input(_port)._packets;
    click_cycles_t start_cycles = click_get_cycles(),
        start_child_cycles = _e->_child_cycles;
# if HAVE_BOUND_PORT_TRANSFER
    _bound.push(_e, _port, p);
# else
    _e->push(_port, p);
# endif
    click_cycles_t all_delta = click_get_cycles() - start_cycles,
        own_delta = all_delta - (_e->_child_cycles - start_child_cycles);
    _e->_xfer_calls += 1;
    _e->_xfer_own_cycles += own_delta;
    _owner->_child_cycles += all_delta;
#else
    if (_e->in_batch_mode == BATCH_MODE_YES && *current_batch != 0) {
        if (*current_batch == (PacketBatch*)-1) {
            *current_batch = PacketBatch::make_from_packet(p);
        } else {
            (*current_batch)->append_packet(p);
        }
    } else {
# if HAVE_BOUND_PORT_TRANSFER
    _bound.push(_e, _port, p);
# else
    _e->push(_port, p);
# endif
    }
#endif
}

/**
 * Push a batch through this port
 */
void
Element::Port::push_batch(PacketBatch* batch) const {
#if BATCH_DEBUG
    click_chatter("Pushing batch of %d packets to %p{element}",batch->count(),_e);
#endif
#if HAVE_BOUND_PORT_TRANSFER
    _bound_batch.push_batch(_e,_port,batch);
#else
    _e->push_batch(_port,batch);
#endif
}

void Element::Port::start_batch() {
#if BATCH_DEBUG
    click_chatter("Starting batch in port to %p{element}",_e);
#endif
    if (_e->in_batch_mode == BATCH_MODE_YES) { //Rebuild for the next element
        current_batch.set((PacketBatch*)-1);
    } else { //Pass the rebuild message
        if (*current_batch != (PacketBatch*)-1) {
            *current_batch = (PacketBatch*)-1;
            for (int i = 0; i < _e->noutputs(); i++) {
                if (_e->output_is_push(i))
                    _e->_ports[1][i].start_batch();
            }
        }
    }
}

void Element::Port::end_batch() {
    PacketBatch* &cur = *current_batch;
#if BATCH_DEBUG
    click_chatter("Ending batch in port to %p{element}",_e);
#endif
    if (_e->in_batch_mode == BATCH_MODE_YES) { //Send the buffered batch to the next element
        if (cur != 0) {
           if (cur != (PacketBatch*)-1) {
               _e->push_batch(_port,current_batch.get());
           }
           cur = 0;
        }
    } else { //Pass the message
        if (*current_batch == (PacketBatch*)-1) {
            *current_batch = 0;
            for (int i = 0; i < _e->noutputs(); i++) {
                if (_e->output_is_push(i))
                    _e->_ports[1][i].end_batch();
            }
        }
    }
};

/** @brief Pull a packet over this port and return it.
 *
 * Pulls a packet from upstream in the router configuration by calling the
 * previous element's @link Element::pull() pull() @endlink function.  When
 * the router finishes processing, returns the result.
 *
 * This port must be an active() pull input port.  Usually called from element
 * code like @link Element::input input(i) @endlink .pull().
 *
 * input(i).pull() basically behaves like the following code, although it
 * maintains additional statistics depending on how CLICK_STATS is defined:
 *
 * @code
 * input(i).element()->pull(input(i).port())
 * @endcode
 */
inline Packet*
Element::Port::pull() const
{
    assert(_e);
#if CLICK_STATS >= 2
    click_cycles_t start_cycles = click_get_cycles(),
        old_child_cycles = _e->_child_cycles;
# if HAVE_BOUND_PORT_TRANSFER
    Packet *p = _bound.pull(_e, _port);
# else
    Packet *p = _e->pull(_port);
# endif
    if (p)
        _e->output(_port)._packets += 1;
    click_cycles_t all_delta = click_get_cycles() - start_cycles,
        own_delta = all_delta - (_e->_child_cycles - old_child_cycles);
    _e->_xfer_calls += 1;
    _e->_xfer_own_cycles += own_delta;
    _owner->_child_cycles += all_delta;
#else
# if HAVE_BOUND_PORT_TRANSFER
    Packet *p = _bound.pull(_e, _port);
# else
    Packet *p = _e->pull(_port);
# endif
#endif
#if CLICK_STATS >= 1
    if (p)
        ++_packets;
#endif
    return p;
}


PacketBatch*
Element::Port::pull_batch(unsigned max) const {
    PacketBatch* batch = NULL;
#if HAVE_BOUND_PORT_TRANSFER
    batch = _bound_batch.pull_batch(_e,_port, max);
#else
    batch = _e->pull_batch(_port, max);
#endif
    return batch;
}

<<<<<<< HEAD
=======
/**
 * @brief Tell if the path up to this element is a full push path
 *
 * @pre get_passing_threads() have to be called on this element or any downstream element
 *
 * If this element is part of a full push path, it means that packets passing
 *  through will always be handled by the same thread and are not shared.
 */
inline bool Element::is_fullpush() const {
    return _is_fullpush;
}


>>>>>>> 8d62886a
/** @brief Push packet @a p to output @a port, or kill it if @a port is out of
 * range.
 *
 * @param port output port number
 * @param p packet to push
 *
 * If @a port is in range (>= 0 and < noutputs()), then push packet @a p
 * forward using output(@a port).push(@a p).  Otherwise, kill @a p with @a p
 * ->kill().
 *
 * @note It is invalid to call checked_output_push() on a pull output @a port.
 */
inline void
Element::checked_output_push(int port, Packet* p) const
{
    if ((unsigned) port < (unsigned) noutputs())
        _ports[1][port].push(p);
    else
        p->kill();
}

/** @brief Pull a packet from input @a port, or return 0 if @a port is out of
 * range.
 *
 * @param port input port number
 *
 * If @a port is in range (>= 0 and < ninputs()), then return the result
 * of input(@a port).pull().  Otherwise, return null.
 *
 * @note It is invalid to call checked_input_pull() on a push input @a port.
 */
inline Packet*
Element::checked_input_pull(int port) const
{
    if ((unsigned) port < (unsigned) ninputs())
        return _ports[0][port].pull();
    else
        return 0;
}

#undef PORT_ASSIGN
CLICK_ENDDECLS
#endif<|MERGE_RESOLUTION|>--- conflicted
+++ resolved
@@ -53,13 +53,6 @@
     virtual void selected(int fd);
 #endif
 
-<<<<<<< HEAD
-=======
-    virtual bool get_spawning_threads(Bitvector& b);
-    inline bool is_fullpush() const;
-    Bitvector get_passing_threads(bool is_pull=false);
-
->>>>>>> 8d62886a
     enum batch_mode {BATCH_MODE_NO, BATCH_MODE_IFPOSSIBLE, BATCH_MODE_YES};
 
     virtual bool get_runnable_threads(Bitvector&) final {
@@ -820,22 +813,6 @@
     return batch;
 }
 
-<<<<<<< HEAD
-=======
-/**
- * @brief Tell if the path up to this element is a full push path
- *
- * @pre get_passing_threads() have to be called on this element or any downstream element
- *
- * If this element is part of a full push path, it means that packets passing
- *  through will always be handled by the same thread and are not shared.
- */
-inline bool Element::is_fullpush() const {
-    return _is_fullpush;
-}
-
-
->>>>>>> 8d62886a
 /** @brief Push packet @a p to output @a port, or kill it if @a port is out of
  * range.
  *
