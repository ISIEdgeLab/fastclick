--- conflicted
+++ resolved
@@ -98,7 +98,7 @@
                                                 MBUF_CACHE_SIZE, 0, MBUF_DATA_SIZE, i);
 #else
                         rte_mempool_create(
-                                        name, NB_MBUF, MBUF_DATA_SIZE + sizeof (struct rte_mbuf), MBUF_CACHE_SIZE,
+                                        name, NB_MBUF, MBUF_SIZE, MBUF_CACHE_SIZE,
                                         sizeof (struct rte_pktmbuf_pool_private),
                                         rte_pktmbuf_pool_init, NULL, rte_pktmbuf_init, NULL,
                                         i, 0);
@@ -152,11 +152,7 @@
             "Cannot initialize DPDK port %u with %u RX and %u TX queues",
             port_id, info.rx_queues.size(), info.tx_queues.size());
     struct rte_eth_rxconf rx_conf;
-<<<<<<< HEAD
 #if RTE_VERSION >= RTE_VERSION_NUM(2,0,0,0)
-=======
-#if RTE_VERSION >= (RTE_VERSION_NUM(2,1,0,0))
->>>>>>> 77a7b69a
     memcpy(&rx_conf, &dev_info.default_rxconf, sizeof rx_conf);
 #else
     bzero(&rx_conf,sizeof rx_conf);
@@ -166,11 +162,7 @@
     rx_conf.rx_thresh.wthresh = RX_WTHRESH;
 
     struct rte_eth_txconf tx_conf;
-<<<<<<< HEAD
 #if RTE_VERSION >= RTE_VERSION_NUM(2,0,0,0)
-=======
-#if RTE_VERSION >= (RTE_VERSION_NUM(2,1,0,0))
->>>>>>> 77a7b69a
     memcpy(&tx_conf, &dev_info.default_txconf, sizeof tx_conf);
 #else
     bzero(&tx_conf,sizeof tx_conf);
@@ -293,11 +285,7 @@
         return 0;
 
     click_chatter("Initializing DPDK");
-<<<<<<< HEAD
 #if RTE_VERSION < RTE_VERSION_NUM(2,0,0,0)
-=======
-#if RTE_VERSION < (RTE_VERSION_NUM(2,1,0,0))
->>>>>>> 77a7b69a
     if (rte_eal_pci_probe())
         return errh->error("Cannot probe the PCI bus");
 #endif
@@ -381,7 +369,7 @@
     else {
         ctx.error("Cannot resolve PCI address to DPDK device");
         return false;
-        }
+	}
 
     return true;
 }
@@ -390,15 +378,10 @@
 int DPDKDevice::NB_MBUF = 32*4096*2; //Must be able to fill the packet data pool, and then have some packets for IO
 #else
 int DPDKDevice::NB_MBUF = 65536;
-<<<<<<< HEAD
 #endif
-int DPDKDevice::MBUF_DATA_SIZE =
-    2048 + RTE_PKTMBUF_HEADROOM;
-=======
-int DPDKDevice::MBUF_DATA_SIZE = 2048;
-int DPDKDevice::MBUF_SIZE = MBUF_DATA_SIZE
-                          + sizeof (struct rte_mbuf) + RTE_PKTMBUF_HEADROOM;
->>>>>>> 77a7b69a
+int DPDKDevice::MBUF_DATA_SIZE = 2048 + RTE_PKTMBUF_HEADROOM;
+int DPDKDevice::MBUF_SIZE = MBUF_DATA_SIZE 
+                          + sizeof (struct rte_mbuf);
 int DPDKDevice::MBUF_CACHE_SIZE = 256;
 int DPDKDevice::RX_PTHRESH = 8;
 int DPDKDevice::RX_HTHRESH = 8;
@@ -419,10 +402,7 @@
 bool DPDKDevice::_is_initialized = false;
 HashTable<unsigned, DPDKDevice> DPDKDevice::_devs;
 struct rte_mempool** DPDKDevice::_pktmbuf_pools;
-<<<<<<< HEAD
 int DPDKDevice::_nr_pktmbuf_pools;
-=======
->>>>>>> 77a7b69a
 bool DPDKDevice::no_more_buffer_msg_printed = false;
 
 CLICK_ENDDECLS