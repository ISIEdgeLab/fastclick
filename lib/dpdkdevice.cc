--- conflicted
+++ resolved
@@ -19,8 +19,6 @@
 #include <click/config.h>
 #include <click/dpdkdevice.hh>
 
-#include <rte_errno.h>
-
 CLICK_DECLS
 
 /* Wraps rte_eth_dev_socket_id(), which may return -1 for valid ports when NUMA
@@ -40,15 +38,15 @@
 
 /**
  * This function is called by DPDK when Click run as a secondary process. It
- * 	checks that the prefix match with the given config prefix and add it if it does so.
+ *     checks that the prefix match with the given config prefix and add it if it does so.
  */
 void DPDKDevice::add_pool(const struct rte_mempool * rte, void *arg){
-	int* i = (int*)arg;
-	if (strncmp(DPDKDevice::MEMPOOL_PREFIX.c_str(), const_cast<struct rte_mempool *>(rte)->name, DPDKDevice::MEMPOOL_PREFIX.length()) != 0)
-		return;
-	_pktmbuf_pools[*i] = const_cast<struct rte_mempool *>(rte);
-	click_chatter("Found DPDK pool %s",*i,rte,_pktmbuf_pools[*i]->name);
-	(*i)++;
+    int* i = (int*)arg;
+    if (strncmp(DPDKDevice::MEMPOOL_PREFIX.c_str(), const_cast<struct rte_mempool *>(rte)->name, DPDKDevice::MEMPOOL_PREFIX.length()) != 0)
+        return;
+    _pktmbuf_pools[*i] = const_cast<struct rte_mempool *>(rte);
+    click_chatter("Found DPDK pool %s",*i,rte,_pktmbuf_pools[*i]->name);
+    (*i)++;
 }
 
 int core_to_numa_node(unsigned lcore_id) {
@@ -89,52 +87,33 @@
     memset(_pktmbuf_pools, 0, _nr_pktmbuf_pools * sizeof(rte_mempool_p));
 
     if (rte_eal_process_type() == RTE_PROC_PRIMARY) {
-		// Create a pktmbuf pool for each active socket
-		for (int i = 0; i < _nr_pktmbuf_pools; i++) {
-			if (!_pktmbuf_pools[i]) {
-				const char* name = (DPDKDevice::MEMPOOL_PREFIX + String(i)).c_str();
-				_pktmbuf_pools[i] =
-#if defined(RTE_VER_YEAR) || (RTE_VER_MAJOR >= 2 && RTE_VER_MINOR >= 1)
-					rte_pktmbuf_pool_create(name, NB_MBUF,
-							MBUF_CACHE_SIZE, 0, MBUF_DATA_SIZE, i);
+        // Create a pktmbuf pool for each active socket
+        for (int i = 0; i < _nr_pktmbuf_pools; i++) {
+                if (!_pktmbuf_pools[i]) {
+                        const char* name = (DPDKDevice::MEMPOOL_PREFIX + String(i)).c_str();
+                        _pktmbuf_pools[i] =
+#if RTE_VERSION > RTE_VERSION_NUM(2,2,0,0)-1
+                        rte_pktmbuf_pool_create(name, NB_MBUF,
+                                                MBUF_CACHE_SIZE, 0, MBUF_DATA_SIZE, i);
 #else
-					rte_mempool_create(
-						name, NB_MBUF, MBUF_DATA_SIZE + sizeof (struct rte_mbuf), MBUF_CACHE_SIZE,
-						sizeof (struct rte_pktmbuf_pool_private),
-						rte_pktmbuf_pool_init, NULL, rte_pktmbuf_init, NULL,
-						i, 0);
+                        rte_mempool_create(
+                                        name, NB_MBUF, MBUF_DATA_SIZE + sizeof (struct rte_mbuf), MBUF_CACHE_SIZE,
+                                        sizeof (struct rte_pktmbuf_pool_private),
+                                        rte_pktmbuf_pool_init, NULL, rte_pktmbuf_init, NULL,
+                                        i, 0);
 #endif
 
-<<<<<<< HEAD
-				if (!_pktmbuf_pools[i])
-					return false;
-			}
-		}
+                        if (!_pktmbuf_pools[i])
+                                return false;
+                }
+        }
     } else {
-		int i = 0;
-		rte_mempool_walk(add_pool,(void*)&i);
-		if (i == 0) {
-			click_chatter("Could not get pools from the primary DPDK process");
-			return false;
-		}
-=======
-    // Create a pktmbuf pool for each active socket
-    for (HashTable<unsigned, DPDKDevice>::const_iterator it = _devs.begin();
-         it != _devs.end(); ++it) {
-        int numa_node = DPDKDevice::get_port_numa_node(it.key());
-        if (!_pktmbuf_pools[numa_node]) {
-            char name[64];
-            snprintf(name, 64, "mbuf_pool_%u", numa_node);
-            _pktmbuf_pools[numa_node] =
-                rte_mempool_create(
-                    name, NB_MBUF, MBUF_SIZE, MBUF_CACHE_SIZE,
-                    sizeof (struct rte_pktmbuf_pool_private),
-                    rte_pktmbuf_pool_init, NULL, rte_pktmbuf_init, NULL,
-                    numa_node, 0);
-            if (!_pktmbuf_pools[numa_node])
+                int i = 0;
+                rte_mempool_walk(add_pool,(void*)&i);
+        if (i == 0) {
+                click_chatter("Could not get pools from the primary DPDK process");
                 return false;
         }
->>>>>>> cfe73a5c
     }
 
     return true;
@@ -172,7 +151,7 @@
             "Cannot initialize DPDK port %u with %u RX and %u TX queues",
             port_id, info.rx_queues.size(), info.tx_queues.size());
     struct rte_eth_rxconf rx_conf;
-#if defined(RTE_VER_YEAR) || RTE_VER_MAJOR >= 2
+#if RTE_VERSION > RTE_VERSION_NUM(2,0,0,0)-1
     memcpy(&rx_conf, &dev_info.default_rxconf, sizeof rx_conf);
 #else
     bzero(&rx_conf,sizeof rx_conf);
@@ -182,7 +161,7 @@
     rx_conf.rx_thresh.wthresh = RX_WTHRESH;
 
     struct rte_eth_txconf tx_conf;
-#if defined(RTE_VER_YEAR) || RTE_VER_MAJOR >= 2
+#if RTE_VERSION > RTE_VERSION_NUM(2,0,0,0)-1
     memcpy(&tx_conf, &dev_info.default_txconf, sizeof tx_conf);
 #else
     bzero(&tx_conf,sizeof tx_conf);
@@ -195,23 +174,18 @@
     int numa_node = DPDKDevice::get_port_numa_node(port_id);
     for (int i = 0; i < info.rx_queues.size(); ++i) {
         if (rte_eth_rx_queue_setup(
-                port_id, i, info.n_rx_descs > 0 ? info.n_rx_descs : 256 , numa_node, &rx_conf,
+                port_id, i, info.n_rx_descs, numa_node, &rx_conf,
                 _pktmbuf_pools[numa_node]) != 0)
             return errh->error(
-                "Cannot setup RX queue %u of port %u on node %u",
+                "Cannot initialize RX queue %u of port %u on node %u",
                 i, port_id, numa_node);
     }
 
-<<<<<<< HEAD
-    for (unsigned i = 0; i < info.tx_queues.size(); ++i)
-        if (rte_eth_tx_queue_setup(port_id, i, info.n_tx_descs > 0 ? info.n_tx_descs : 1024, numa_node,
-=======
     for (int i = 0; i < info.tx_queues.size(); ++i)
         if (rte_eth_tx_queue_setup(port_id, i, info.n_tx_descs, numa_node,
->>>>>>> cfe73a5c
                                    &tx_conf) != 0)
             return errh->error(
-                "Cannot setup TX queue %u of port %u on node %u",
+                "Cannot initialize TX queue %u of port %u on node %u",
                 i, port_id, numa_node);
 
     int err = rte_eth_dev_start(port_id);
@@ -265,11 +239,7 @@
 				" be in promiscuous mode", port_id);
 		info.promisc |= promisc;
 		if (n_desc > 0) {
-<<<<<<< HEAD
-			if (info->n_rx_descs != 0 && n_desc != info->n_rx_descs)
-=======
 			if (n_desc != info.n_rx_descs && info.rx_queues.size() > 0)
->>>>>>> cfe73a5c
 				return errh->error(
 						"Some elements disagree on the number of RX descriptors "
 						"for device %u", port_id);
@@ -278,14 +248,10 @@
 		if (!set_slot(info.rx_queues,queue_id))
 			return errh->error(
 						"Some elements are assigned to the same RX queue "
-        "for device %u", port_id);
+						"for device %u", port_id);
 	} else {
 		if (n_desc > 0) {
-<<<<<<< HEAD
-			if (info->n_tx_descs != 0 && n_desc != info->n_tx_descs)
-=======
 			if (n_desc != info.n_tx_descs && info.tx_queues.size() > 0)
->>>>>>> cfe73a5c
 				return errh->error(
 						"Some elements disagree on the number of TX descriptors "
 						"for device %u", port_id);
@@ -312,18 +278,13 @@
     return add_queue(DPDKDevice::TX, queue_id, false, n_desc, errh);
 }
 
-int DPDKDevice::static_cleanup() {
-	if (!_is_initialized)
-		return 0;
-}
-
 int DPDKDevice::initialize(ErrorHandler *errh)
 {
     if (_is_initialized)
         return 0;
 
     click_chatter("Initializing DPDK");
-#if !defined(RTE_VER_YEAR) && (RTE_VER_MAJOR < 2)
+#if RTE_VERSION > RTE_VERSION_NUM(2,0,0,0)-1
     if (rte_eal_pci_probe())
         return errh->error("Cannot probe the PCI bus");
 #endif
@@ -338,33 +299,24 @@
             return errh->error("Cannot find DPDK port %u", it.key());
 
     if (!alloc_pktmbufs())
-        return errh->error("Could not allocate packet MBuf pools. Errno %d : %s", rte_errno, rte_strerror(rte_errno));
-
-<<<<<<< HEAD
+        return errh->error("Could not allocate packet MBuf pools");
+
     if (rte_eal_process_type() == RTE_PROC_PRIMARY) {
-        for (HashMap<unsigned, DevInfo>::iterator it = _devs.begin();
-         it != _devs.end(); ++it) {
-            int ret = initialize_device(it.key(), it.value(), errh);
+        for (HashTable<unsigned, DPDKDevice>::iterator it = _devs.begin();
+            it != _devs.end(); ++it) {
+            int ret = it.value().initialize_device(errh);
             if (ret < 0)
                 return ret;
         }
-=======
-    for (HashTable<unsigned, DPDKDevice>::iterator it = _devs.begin();
-         it != _devs.end(); ++it) {
-        int ret = it.value().initialize_device(errh);
-        if (ret < 0)
-            return ret;
->>>>>>> cfe73a5c
     }
 
     _is_initialized = true;
     return 0;
 }
 
-void DPDKDevice::free_pkt(unsigned char * h, size_t, void *pktmbuf)
-{
-	struct rte_mbuf* mb = (struct rte_mbuf *) pktmbuf;
-	rte_pktmbuf_free(mb);
+void DPDKDevice::free_pkt(unsigned char *, size_t, void *pktmbuf)
+{
+    rte_pktmbuf_free((struct rte_mbuf *) pktmbuf);
 }
 
 
@@ -388,7 +340,7 @@
            else if (*s >= 'A' && *s <= 'F')
              digit = *s - 'A' + 10;
            else {
-             if ((*s == ':' && d < 2 || *s == '.' && d == 2) && (p == 1 || (d < 3 && p == 2) || (d == 0 && (p == 3 || p == 4))) && d < 3) {
+             if (((*s == ':' && d < 2) || (*s == '.' && d == 2)) && (p == 1 || (d < 3 && p == 2) || (d == 0 && (p == 3 || p == 4))) && d < 3) {
                p = 0;
                ++d;
                continue;
@@ -416,7 +368,7 @@
     else {
         ctx.error("Cannot resolve PCI address to DPDK device");
         return false;
-	}
+        }
 
     return true;
 }
