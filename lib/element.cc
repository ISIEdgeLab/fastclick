// -*- c-basic-offset: 4; related-file-name: "../include/click/element.hh" -*-
/*
 * element.{cc,hh} -- the Element base class
 * Eddie Kohler
 * statistics: Robert Morris
 *
 * Copyright (c) 1999-2000 Massachusetts Institute of Technology
 * Copyright (c) 2004-2011 Regents of the University of California
 * Copyright (c) 2010 Meraki, Inc.
 *
 * Permission is hereby granted, free of charge, to any person obtaining a
 * copy of this software and associated documentation files (the "Software")
 * to deal in the Software without restriction, subject to the conditions
 * listed in the Click LICENSE file. These conditions include: you must
 * preserve this copyright notice, and you cannot mention the copyright
 * holders in advertising related to the Software without their permission.
 * The Software is provided WITHOUT ANY WARRANTY, EXPRESS OR IMPLIED. This
 * notice is a summary of the Click LICENSE file; the license in that file is
 * legally binding.
 */

#include <click/config.h>
#define CLICK_ELEMENT_DEPRECATED /* Avoid warnings in this file */

#include <click/glue.hh>
#include <click/element.hh>
#include <click/bitvector.hh>
#include <click/args.hh>
#include <click/error.hh>
#include <click/router.hh>
#include <click/master.hh>
#include <click/straccum.hh>
#include <click/etheraddress.hh>
#include <click/bitvector.hh>
#include <click/routervisitor.hh>
#include <click/lexer.hh>
#if CLICK_DEBUG_SCHEDULING
# include <click/notifier.hh>
#endif
#if CLICK_LINUXMODULE
# include <click/cxxprotect.h>
CLICK_CXX_PROTECT
# include <asm/types.h>
# include <asm/uaccess.h>
CLICK_CXX_UNPROTECT
# include <click/cxxunprotect.h>
#elif CLICK_BSDMODULE
# include <click/cxxprotect.h>
CLICK_CXX_PROTECT
# include <sys/types.h>
# include <sys/limits.h>
CLICK_CXX_UNPROTECT
# include <click/cxxunprotect.h>
#endif
CLICK_DECLS

const char Element::PORTS_0_0[] = "0";
const char Element::PORTS_0_1[] = "0/1";
const char Element::PORTS_1_0[] = "1/0";
const char Element::PORTS_1_1[] = "1";
const char Element::PORTS_1_1X2[] = "1/1-2";

const char Element::AGNOSTIC[] = "a";
const char Element::PUSH[] = "h";
const char Element::PULL[] = "l";
const char Element::PUSH_TO_PULL[] = "h/l";
const char Element::PULL_TO_PUSH[] = "l/h";
const char Element::PROCESSING_A_AH[] = "a/ah";

const char Element::COMPLETE_FLOW[] = "x/x";

int Element::nelements_allocated = 0;

/** @mainpage Click
 *  @section  Introduction
 *
 *  The Click modular router is a system for developing network packet
 *  processors.  This documentation describes Click's internal programming
 *  interfaces, which you will use if you want to write new packet processing
 *  modules (which we call <em>elements</em>).
 *
 *  Most documented Click classes can be found under the "Classes" tab.  Get
 *  started by looking at the Element class, or the args.hh header file
 *  for configuration string parsing.
 *
 *  <a href='http://www.read.cs.ucla.edu/click/'>Main Click page</a>
 */

/** @class Element
  @brief Base class for Click elements.

  Click programmers spend most of their time writing elements, which are
  subclasses of class Element.  Element provides functionality of its own,
  particularly the input() and output() methods and associated Element::Port
  objects.  More important, however, is the set of functions that derived
  classes override to define element behavior.  Good Click programmers
  understand how the Click system uses these functions to manipulate and
  initialize elements.  These functions fall into several categories:

  <dl>
  <dt>Behavior specifications</dt>
  <dd>These functions return static constants that describe element
  properties, such as class names, valid numbers of ports, and port processing
  types.  Their values are automatically extracted from element source code
  for use by tools, so your source code should follow a specific syntax.
  Examples: class_name(), port_count(), processing(), flow_code(), flags().</dd>
  <dt>Configuration, initialization, and cleanup</dt>
  <dd>Configuration and initialization functions are called to set up an
  element as a router is initialized (or when the element itself is
  reconfigured).  Most of the functions are passed an ErrorHandler argument,
  to which they should report any errors.  By returning negative values, they
  can prevent the router from initializing.  Other functions clean up elements
  when a router is removed and reconfigure an element as the router runs.
  Examples: cast(), configure(), configure_phase(), add_handlers(),
  initialize(), take_state(), cleanup(), can_live_reconfigure(),
  live_reconfigure().</dd>
  <dt>Packet and event processing</dt>
  <dd>These functions are called as the router runs to process packets and
  other events.  Examples: push(), pull(), simple_action(), run_task(),
  run_timer(), selected().</dd>
  </dl>

  <h3>Examples</h3>

  Here is the simplest possible element definition.

@code
class MyNothingElement : public Element { public:
    MyNothingElement() { }
    ~MyNothingElement() { }
    const char *class_name() const { return "MyNothingElement"; }
};
@endcode

  This element has no ports and accepts no configuration arguments; it does
  nothing.  The required class_name() function informs Click's infrastructure
  of the element's class name.

  Although this element is code-complete, Click's build process requires a bit
  more boilerplate, like so:

@code
// ================== elements/local/mynothingelement.hh ==================
#ifndef CLICK_MYNOTHINGELEMENT_HH
#define CLICK_MYNOTHINGELEMENT_HH
#include <click/element.hh>
CLICK_DECLS
class MyNothingElement : public Element { public:
    MyNothingElement() { }
    ~MyNothingElement() { }
    const char *class_name() const { return "MyNothingElement"; }
};
CLICK_ENDDECLS
#endif

// ================== elements/local/mynothingelement.cc ==================
#include <click/config.h>
#include "mynothingelement.hh"
CLICK_DECLS
// Non-inline element code would go here.
CLICK_ENDDECLS
EXPORT_ELEMENT(MyNothingElement)
@endcode

  Some things to notice:

  - The element class must be defined in a header file and a source file.
  - The header file is protected from multiple inclusion.  A common error is
    to copy and paste another element's header file, but forget to change the
    header protection symbol (here, CLICK_MYNOTHINGELEMENT_HH).
  - All Click declarations are enclosed within a macro pair,
    <tt>CLICK_DECLS</tt> and <tt>CLICK_ENDDECLS</tt>.  These are required for
    the NS and FreeBSD kernel drivers.  Note that <tt>\#include</tt> statements
    go @em outside the <tt>CLICK_DECLS/CLICK_ENDDECLS</tt> pair.
  - The element's C++ class is defined in the header file.
  - The first thing the source file does is <tt>\#include
    <click/config.h></tt>.  <strong>This is mandatory.</strong>
  - The source file must contain a line like
    <tt>EXPORT_ELEMENT(NameOfC++ClassForElement)</tt>.  Click's compilation
    process will ignore your element unless there's a line like this.

  This slightly more complex example illustrates some more of Click's
  element infrastructure.

@code
class MyNullElement : public Element { public:
    MyNullElement() { }
    ~MyNullElement() { }
    const char *class_name() const { return "MyNullElement"; }
    const char *port_count() const { return PORTS_1_1; }
    const char *processing() const { return PUSH; }
    void push(int port, Packet *p) {
        output(0).push(p);
    }
};
@endcode

  This element processes packets in push mode, much like the standard @e
  PushNull element.

  <ul>
  <li>The port_count() method tells Click that this element has one input and
    one output.  See port_count() for more.</li>
  <li>The processing() method tells Click that this element's ports are in push
    mode.  See processing() for more.</li>
  <li>The element doesn't define a configure() or initialize() method, so the
    defaults are used:  the element takes no configuration arguments, and
    always initializes successfully.</li>
  <li>The element has just one function called after router initialization,
    namely push().  This function is called when another element pushes a
    packet to this element.  The implementation here simply pushes the packet
    to the element's first output port.</li>
  <li><strong>Invariants:</strong> Click's initialization process checks for
    many kinds of errors, allowing the push() method to assume several
    invariants.  In particular, port_count() and processing() specify that
    this element has one push input and one push output.  Click therefore
    ensures that the element's first input is used in a connection at least
    once; that its first output is used in a connection
    <em>exactly</em> once; that its other inputs and outputs are not
    used at all; and that all connections involving the element's ports are
    push.

    As a result, the push() method can assume that <tt>port == 0</tt>, that
    <tt>output(0)</tt> exists, and that <tt>output(0).push(p)</tt> is valid.

    Elements must not push null packet pointers, either, so the push() method
    can assume that <tt>p != 0</tt>.

    There is no harm in verifying these invariants with assertions, since
    bogus element code can violate them (by passing a bad value for
    <tt>port</tt> or <tt>p</tt>, for example), but such errors are rare in
    practice.  Our elements mostly assume that the invariants
    hold.</li>
  </ul>

  <h3>Packet Accounting</h3>

  Element run-time methods, such as push(), pull(), run_task(), and
  run_timer(), must always obey the following rules:

  - Each Packet pointer is used by at most one element at a time.
  - An element that obtains a Packet pointer must eventually free it or pass
    it to another element.  This avoids memory leaks.

  Beginning Click programmers often violate these rules.  Here are some
  examples to make them concrete.

This incorrect version of Click's @e Tee element attempts to duplicate a
packet and send the duplicates to two different outputs.

@code
void BadTee::push(int port, Packet *p) {
    output(0).push(p);
    output(1).push(p);
}
@endcode

A single packet pointer @c p has been pushed to two different outputs. This is
always illegal; the rest of the configuration may have modified or even freed
the packet before returning control to @e BadTee, so
<tt>output(1).push(p)</tt> would probably touch freed memory!  This situation
requires the Packet::clone() method, which makes a copy of a packet:

@code
void BetterTee::push(int port, Packet *p) {
    output(0).push(p->clone());
    output(1).push(p);
}
@endcode

However, @e BetterTee would fail if the router ran out of memory for packet
clones.  @c p->clone() would return null, and passing a null pointer to
another element's push() method isn't allowed.  Here's how to fix this:

@code
void BestTee::push(int port, Packet *p) {
    if (Packet *clone = p->clone())
        output(0).push(clone);
    output(1).push(p);
}
@endcode

Here's an example of a push() method with an obvious leak:

@code
void LeakyCounter::push(int port, Packet *p) {
    _counter++;
}
@endcode

The method doesn't do anything with @c p, so its memory will never be
reclaimed.  Instead, it should either free the packet or pass it on to another
element:

@code
void BetterCounter1::push(int port, Packet *p) {
    _counter++;
    p->kill();            // free packet
}

void BetterCounter2::push(int port, Packet *p) {
    _counter++;
    output(0).push(p);    // push packet on
}
@endcode

Leaks involving error conditions are more common in practice.  For instance,
this push() method counts IP packets.  The programmer has defensively checked
whether or not the input packet's network header pointer is set.

@code
void LeakyIPCounter::push(int port, Packet *p) {
    if (!p->has_network_header())
        return;
    _counter++;
    output(0).push(p);
}
@endcode

Close, but no cigar: if the input packet has no network header pointer, the
packet will leak.  Here are some better versions.

@code
void BetterIPCounter1::push(int port, Packet *p) {
    // In this version, non-IP packets are dropped.  This is closest to LeakyIPCounter's intended functionality.
    if (!p->has_network_header()) {
        p->kill();
	return;
    }
    _counter++;
    output(0).push(p);
}

void BetterIPCounter2::push(int port, Packet *p) {
    // This programmer thinks non-IP packets are serious errors and should cause a crash.
    assert(p->has_network_header());
    _counter++;
    output(0).push(p);
}

void BetterIPCounter3::push(int port, Packet *p) {
    // This programmer passes non-IP packets through without counting them.
    if (p->has_network_header())
        _counter++;
    output(0).push(p);
}
@endcode

  <h3>Initialization Phases</h3>

  The Click infrastructure calls element initialization functions in a
  specific order during router initialization.  Errors at any stage prevent
  later stages from running.

  -# Collects element properties, specifically configure_phase(),
     port_count(), flow_code(), processing(), and can_live_reconfigure().
  -# Calculates how many of each element's input and output ports are used in
     the configuration.  There is an error if port_count() doesn't allow the
     result.
  -# Calculates each port's push or pull status.  This depends on processing()
     values, and for agnostic ports, a constraint satisfaction algorithm that
     uses flow_code().
  -# Checks that every connection is between two push ports or two pull ports;
     that there are no agnostic port conflicts (each port is used as push or
     pull, never both); that no port goes unused; and that push output ports
     and pull input ports are connected exactly once.  Violations cause an
     error.
  -# Sorts the elements by configure_phase() to construct a configuration
     order.
  -# Calls each element's configure() method in order, passing its
     configuration arguments and an ErrorHandler.  All configure() functions
     are called, even if a prior configure() function returns an error.
  -# Calls every element's add_handlers() method.
  -# Calls every element's initialize() method in configuration order.
     Initialization is aborted as soon as any method returns an error
     (i.e., some initialize() methods might not be called).
  -# At this point, the router will definitely be installed.  If the router
     was installed with a hotswap option, then Click searches the old and new
     router for potentially compatible pairs using hotswap_element(), and
     calls take_state() for each pair.  Any errors are ignored.
  -# Installs the router.

  Router cleanup takes place as follows.  Click:

  -# Removes all element handlers.
  -# Calls each element's cleanup() function in reverse configuration order.
     The argument to cleanup() indicates where the initialization process
     completed for that element.  See cleanup() for the specific constant
     names.
  -# Deletes each element.  This step might be delayed relative to cleanup()
     to allow the programmer to examine an erroneous router's state.
*/

/** @class Element::Port
 * @brief An Element's ports.
 *
 * Each of an element's ports has an associated Port object, accessible via
 * the Element::port(), Element::input(), and Element::output() functions.
 * Each @em active port knows, and can transfer a packet with, the single
 * complementary port to which it is connected.  Thus, each push output knows
 * its connected input, and can push a packet there; and each pull input can
 * pull a packet from its connected output.  Inactive ports -- push inputs and
 * pull outputs -- can be connected multiple times.  Their corresponding Port
 * objects have very little functionality.
 *
 * Element authors generally encounter Port objects only in two stylized
 * formulations.  First, to push a packet @c p out on push output port @c i:
 *
 * @code
 * output(i).push(p);
 * @endcode
 *
 * And second, to pull a packet @c p from pull input port @c i:
 *
 * @code
 * Packet *p = input(i).pull();
 * @endcode
 *
 * @sa Element::checked_output_push() */

/** @brief Construct an Element. */
Element::Element()
    :
#if HAVE_BATCH && HAVE_AUTO_BATCH
    in_batch_mode(BATCH_MODE_IFPOSSIBLE),
#else
    in_batch_mode(BATCH_MODE_NO),
#endif
    receives_batch(false),
<<<<<<< HEAD
=======
#if HAVE_FULLPUSH_NONATOMIC
    _is_fullpush(false),
#endif
>>>>>>> 057a106d
    _router(0), _eindex(-1)
{
    nelements_allocated++;
    _ports[0] = _ports[1] = &_inline_ports[0];
    _nports[0] = _nports[1] = 0;

#if CLICK_STATS >= 2
    reset_cycles();
#endif
}

Element::~Element()
{
    nelements_allocated--;
    if (_ports[0] < _inline_ports || _ports[0] > _inline_ports + INLINE_PORTS)
	delete[] _ports[0];
    if (_ports[1] < _inline_ports || _ports[1] > _inline_ports + INLINE_PORTS)
	delete[] _ports[1];
}

// CHARACTERISTICS

/** @fn Element::class_name() const
 * @brief Return the element's class name.
 *
 * Each element class must override this function to return its class name.
 *
 * Click tools extract class names from the source.  For Click to find a class
 * name, the function definition must appear inline, on a single line, inside
 * the element class's declaration, and must return a C string constant.  It
 * should also have public accessibility.  Here's an acceptable class_name()
 * definition:
 *
 * @code
 * const char *class_name() const     { return "ARPQuerier"; }
 * @endcode
 */

/** @brief Attempt to cast the element to a named type.
 * @param name name of the type being cast to
 *
 * Click calls this function to see whether this element has a given type,
 * identified by @a name.  Thus, cast() is Click's version of the C++ @c
 * dynamic_cast operator.  (@c dynamic_cast itself is not available in the
 * Linux kernel, so we rolled our own.)  The function should return a pointer
 * to the named object, or a null pointer if this element doesn't have that
 * type.  @a name can name an element class or another type of interface, such
 * as @c "Storage" or Notifier::EMPTY_NOTIFIER.
 *
 * The default implementation returns this element if @a name equals
 * class_name(), and null otherwise.
 *
 * You should override cast() if your element inherits from another element
 * (and you want to expose that inheritance to Click); the resulting cast()
 * method will check both class names.  For example, if element @a Derived
 * inherited from element @a Base, Derived::cast() might be defined like this:
 *
 * @code
 * void *Derived::cast(const char *name) {
 *     if (strcmp(name, "Derived") == 0)
 *         return (Derived *) this;
 *     else if (strcmp(name, "Base") == 0)
 *         return (Base *) this;
 *     else
 *         return Base::cast(name);
 * }
 * @endcode
 *
 * The recursive call to Base::cast() is useful in case @e Base itself
 * overrides cast().  The explicit check for the name @c "Base" is necessary
 * in case @e Base did @e not override cast(): the default cast()
 * implementation compares against class_name(), which in this case is @c
 * "Derived".  Always explicitly cast @c this to the correct type before
 * returning it.
 *
 * You should also override cast() if your element provides another interface,
 * such as Storage or a Notifier.
 *
 * @sa port_cast
 */
void *
Element::cast(const char *name)
{
    const char *my_name = class_name();
    if (my_name && name && strcmp(my_name, name) == 0)
	return this;
    else
	return 0;
}

/** @brief Attempt to cast an element's port to a named type.
 * @param isoutput false for input ports, true for output ports
 * @param port port number
 * @param name name of the type being cast to
 *
 * Click calls this function to see whether a port corresponds to an object of
 * the type called @a name.  The function should return a pointer to the named
 * object, or a null pointer if this port doesn't have that type.  @a name can
 * name an element class or another type of interface, such as @c "Storage" or
 * Notifier::EMPTY_NOTIFIER.
 *
 * The default implementation returns the result of cast(), ignoring the @a
 * isoutput and @a port arguments.
 *
 * The cast() method suffices for most purposes, but some Click functionality,
 * such as Notifiers, can use the additional precision of port_cast().
 *
 * @sa cast
 */
void *
Element::port_cast(bool isoutput, int port, const char *name)
{
    (void) isoutput, (void) port;
    return cast(name);
}

/** @brief Return the element's name.
 *
 * This is the name used to declare the element in the router configuration,
 * with all compound elements expanded. */
String
Element::name() const
{
    String s;
    if (Router *r = router())
	s = r->ename(_eindex);
    return (s ? s : String::make_stable("<unknown>", 9));
}

/** @cond never */
/** @brief Return the element's name (deprecated).
 *
 * @deprecated This function is deprecated; use name() instead. */
String
Element::id() const
{
    return name();
}

/** @brief Return a string describing where the element was declared.
 *
 * The string generally has the form
 * &quot;<em>filename</em>:<em>linenumber</em>&quot;. */
String
Element::landmark() const
{
    String s;
    if (Router *r = router())
	s = r->elandmark(_eindex);
    return (s ? s : String::make_stable("<unknown>", 9));
}
/** @endcond never */

/** @brief Return a string giving the element's name and class name.
 *
 * The result has the form &quot;@e name :: @e class_name&quot;.  Element
 * classes can override this function to supply additional important
 * information, if desired; for example, @e FromDump returns a string &quot;@e
 * name :: @e class_name(@e filename)&quot;.
 */
String
Element::declaration() const
{
    return name() + " :: " + class_name();
}

// INPUTS AND OUTPUTS

int
Element::set_nports(int new_ninputs, int new_noutputs)
{
    // exit on bad counts, or if already initialized
    if (new_ninputs < 0 || new_noutputs < 0)
	return -EINVAL;
    if (_router && _router->_have_connections) {
	if (_router->_state >= Router::ROUTER_PREINITIALIZE)
	    return -EBUSY;
	_router->_have_connections = false;
    }

    // decide if inputs & outputs were inlined
    bool old_in_inline =
	(_ports[0] >= _inline_ports && _ports[0] <= _inline_ports + INLINE_PORTS);
    bool old_out_inline =
	(_ports[1] >= _inline_ports && _ports[1] <= _inline_ports + INLINE_PORTS);
    bool prefer_pull = (processing() == PULL);

    // decide if inputs & outputs should be inlined
    bool new_in_inline =
	(new_ninputs == 0
	 || new_ninputs + new_noutputs <= INLINE_PORTS
	 || (new_ninputs <= INLINE_PORTS && new_noutputs > INLINE_PORTS)
	 || (new_ninputs <= INLINE_PORTS && prefer_pull));
    bool new_out_inline =
	(new_noutputs == 0
	 || new_ninputs + new_noutputs <= INLINE_PORTS
	 || (new_noutputs <= INLINE_PORTS && !new_in_inline));

    // create new port arrays
    Port *new_inputs;
    if (new_in_inline)
	new_inputs = _inline_ports + (!new_out_inline || prefer_pull ? 0 : new_noutputs);
    else if (!(new_inputs = new Port[new_ninputs]))
	return -ENOMEM;

    Port *new_outputs;
    if (new_out_inline)
	new_outputs = _inline_ports + (!new_in_inline || !prefer_pull ? 0 : new_ninputs);
    else if (!(new_outputs = new Port[new_noutputs])) {
	if (!new_in_inline)
	    delete[] new_inputs;
	return -ENOMEM;
    }

    // install information
    if (!old_in_inline)
	delete[] _ports[0];
    if (!old_out_inline)
	delete[] _ports[1];
    _ports[0] = new_inputs;
    _ports[1] = new_outputs;
    _nports[0] = new_ninputs;
    _nports[1] = new_noutputs;
    return 0;
}

/** @brief Return the element's port count specifier.
 *
 * An element class overrides this virtual function to return a C string
 * describing its port counts.  The string gives acceptable input and output
 * ranges, separated by a slash.  Examples:
 *
 * <dl>
 * <dt><tt>"1/1"</tt></dt> <dd>The element has exactly one input port and one
 * output port.</dd>
 * <dt><tt>"1-2/0"</tt></dt> <dd>One or two input ports and zero output
 * ports.</dd>
 * <dt><tt>"1/-6"</tt></dt> <dd>One input port and up to six output ports.</dd>
 * <dt><tt>"2-/-"</tt></dt> <dd>At least two input ports and any number of
 * output ports.</dd>
 * <dt><tt>"3"</tt></dt> <dd>Exactly three input and output ports.  (If no
 * slash appears, the text is used for both input and output ranges.)</dd>
 * <dt><tt>"1-/="</tt></dt> <dd>At least one input port and @e the @e same
 * number of output ports.</dd>
 * <dt><tt>"1-/=+"</tt></dt> <dd>At least one input port and @e one @e more
 * output port than there are input ports.</dd>
 * </dl>
 *
 * Port counts are used to determine whether a configuration uses too few or
 * too many ports, and lead to errors such as "'e' has no input 3" and "'e'
 * input 3 unused".
 *
 * Click extracts port count specifiers from the source for use by tools.  For
 * Click to find a port count specifier, the function definition must appear
 * inline, on a single line, inside the element class's declaration, and must
 * return a C string constant (or a name below).  It should also have public
 * accessibility.  Here's an acceptable port_count() definition:
 *
 * @code
 * const char *port_count() const     { return "1/1"; }
 * @endcode
 *
 * The default port_count() method returns @c "0/0".
 *
 * The following names are available for common port count specifiers.
 *
 * @arg @c PORTS_0_0 for @c "0/0"
 * @arg @c PORTS_0_1 for @c "0/1"
 * @arg @c PORTS_1_0 for @c "1/0"
 * @arg @c PORTS_1_1 for @c "1/1"
 * @arg @c PORTS_1_1X2 for @c "1/1-2"
 *
 * Since port_count() should simply return a C string constant, it shouldn't
 * matter when it's called; nevertheless, it is called before configure().
 */
const char *
Element::port_count() const
{
    return PORTS_0_0;
}

static int
notify_nports_pair(const char *&s, const char *ends, int &lo, int &hi)
{
    if (s == ends || *s == '-')
	lo = 0;
    else if (isdigit((unsigned char) *s))
	s = cp_integer(s, ends, 10, &lo);
    else
	return -1;
    if (s < ends && *s == '-') {
	s++;
	if (s < ends && isdigit((unsigned char) *s))
	    s = cp_integer(s, ends, 10, &hi);
	else
	    hi = INT_MAX;
    } else
	hi = lo;
    return 0;
}

int
Element::notify_nports(int ninputs, int noutputs, ErrorHandler *errh)
{
    // Another version of this function is in tools/lib/processingt.cc.
    // Make sure you keep them in sync.
    const char *s_in = port_count();
    const char *s = s_in, *ends = s + strlen(s);
    int ninlo, ninhi, noutlo, nouthi, equal = 0;

    if (notify_nports_pair(s, ends, ninlo, ninhi) < 0)
	goto parse_error;

    if (s == ends)
	s = s_in;
    else if (*s == '/')
	s++;
    else
	goto parse_error;

    if (*s == '=') {
	const char *plus = s + 1;
	do {
	    equal++;
	} while (plus != ends && *plus++ == '+');
	if (plus != ends)
	    equal = 0;
    }
    if (!equal)
	if (notify_nports_pair(s, ends, noutlo, nouthi) < 0 || s != ends)
	    goto parse_error;

    if (ninputs < ninlo)
	ninputs = ninlo;
    else if (ninputs > ninhi)
	ninputs = ninhi;

    if (equal)
	noutputs = ninputs + equal - 1;
    else if (noutputs < noutlo)
	noutputs = noutlo;
    else if (noutputs > nouthi)
	noutputs = nouthi;

    set_nports(ninputs, noutputs);
    return 0;

  parse_error:
    if (errh)
	errh->error("%p{element}: bad port count", this);
    return -1;
}

void
Element::initialize_ports(const int *in_v, const int *out_v)
{
    for (int i = 0; i < ninputs(); i++) {
	// allowed iff in_v[i] == VPULL
	int port = (in_v[i] == VPULL ? 0 : -1);
	_ports[0][i].assign(false, this, 0, port);
    }

    for (int o = 0; o < noutputs(); o++) {
	// allowed iff out_v[o] != VPULL
	int port = (out_v[o] == VPULL ? -1 : 0);
	_ports[1][o].assign(true, this, 0, port);
    }
}

int
Element::connect_port(bool isoutput, int port, Element* e, int e_port)
{
    if (port_active(isoutput, port)) {
	_ports[isoutput][port].assign(isoutput, this, e, e_port);
	return 0;
    } else
	return -1;
}


// FLOW

/** @brief Return the element's internal packet flow specifier (its
 * <em>flow code</em>).
 *
 * An element class overrides this virtual function to return a C string
 * describing how packets flow within the element.  That is, can packets that
 * arrive on input port X be emitted on output port Y?  This information helps
 * Click answer questions such as "What Queues are downstream of this
 * element?" and "Should this agnostic port be push or pull?".  See below for
 * more.
 *
 * A flow code string consists of an input specification and an output
 * specification, separated by a slash.  Each specification is a sequence of
 * @e port @e codes.  Packets can travel from an input port to an output port
 * only if the port codes match.
 *
 * The simplest port code is a single case-sensitive letter.  For example, the
 * flow code @c "x/x" says that packets can travel from the element's input
 * port to its output port, while @c "x/y" says that packets never travel
 * between ports.
 *
 * A port code may also be a sequence of letters in brackets, such as
 * <tt>[abz]</tt>. Two port codes match iff they have at least one letter in
 * common, so <tt>[abz]</tt> matches <tt>a</tt>, but <tt>[abz]</tt> and
 * <tt>[cde]</tt> do not match. If a caret <tt>^</tt> appears after the open
 * bracket, the port code will match all letters @e except for
 * those after the caret. Thus, the port code <tt>[^bc]</tt> is equivalent to
 * <tt>[ABC...XYZadef...xyz]</tt>.
 *
 * Finally, the @c # character is also a valid port code, and may be used
 * within brackets.  One @c # matches another @c # only when they represent
 * the same port number -- for example, when one @c # corresponds to input
 * port 2 and the other to output port 2.  @c # never matches any letter.
 * Thus, for an element with exactly 2 inputs and 2 outputs, the flow code @c
 * "##/##" behaves like @c "xy/xy".
 *
 * The last code in each specification is duplicated as many times as
 * necessary, and any extra codes are ignored.  The flow codes @c
 * "[x#][x#][x#]/x######" and @c "[x#]/x#" behave identically.
 *
 * Here are some example flow codes.
 *
 * <dl>
 * <dt><tt>"x/x"</tt></dt>
 * <dd>Packets may travel from any input port to any output port.  Most
 * elements use this flow code.</dd>
 *
 * <dt><tt>"xy/x"</tt></dt>
 * <dd>Packets arriving on input port 0 may travel to any output port, but
 * those arriving on other input ports will not be emitted on any output.
 * @e ARPQuerier uses this flow code.</dd>
 *
 * <dt><tt>"x/y"</tt></dt> <dd>Packets never travel between input and output
 * ports. @e Idle and @e Error use this flow code.  So does @e KernelTun,
 * since its input port and output port are decoupled (packets received on its
 * input are sent to the kernel; packets received from the kernel are sent to
 * its output).</dd>
 *
 * <dt><tt>"#/#"</tt></dt> <dd>Packets arriving on input port @e K may travel
 * only to output port @e K.  @e Suppressor uses this flow code.</dd>
 *
 * <dt><tt>"#/[^#]"</tt></dt> <dd>Packets arriving on input port @e K may
 * travel to any output port except @e K.  @e EtherSwitch uses this flow
 * code.</dd>
 *
 * <dt><tt>"xy/[xy]x"</tt></dt> <dd>Packets arriving on input port 0 may
 * travel to any output port. Packet arriving on any other input port can
 * <em>only</em> travel to output port 0. @e Bypass uses this flow code.</dd>
 *
 * </dl>
 *
 * Click extracts flow codes from the source for use by tools.  For Click to
 * find a flow code, the function definition must appear inline, on a single
 * line, inside the element class's declaration, and must return a C string
 * constant.  It should also have public accessibility.  Here's an acceptable
 * flow_code() definition:
 *
 * @code
 * const char *flow_code() const     { return "xy/x"; }
 * @endcode
 *
 * The default flow_code() method returns @c "x/x", which indicates that
 * packets may travel from any input to any output.  This default is
 * acceptable for the vast majority of elements.
 *
 * The following name is available for a common flow code.
 *
 * @arg @c COMPLETE_FLOW for @c "x/x"
 *
 * Since flow_code() should simply return a C string constant, it shouldn't
 * matter when it's called; nevertheless, it is called before configure().
 *
 * <h3>Determining an element's flow code</h3>
 *
 * To pick the right flow code for an element, consider how a flow code would
 * affect a simple router.
 *
 * Given an element @e E with input port @e M and output port @e N, imagine
 * this simple configuration (or a similar configuration):
 *
 * <tt>... -> RED -> [@e M] E [@e N] -> Queue -> ...;</tt>
 *
 * Now, should the @e RED element include the @e Queue element in its queue
 * length calculation?  If so, then the flow code's <em>M</em>th input port
 * code and <em>N</em>th output port code should match.  If not, they
 * shouldn't.
 *
 * For example, consider @e ARPQuerier's second input port.  On receiving an
 * ARP response on that input, @e ARPQuerier may emit a held-over IP packet to
 * its first output.  However, a @e RED element upstream of that second input
 * port probably wouldn't count the downstream @e Queue in its queue length
 * calculation.  After all, the ARP responses are effectively dropped; packets
 * emitted onto the @e Queue originally came from @e ARPQuerier's first input
 * port.  Therefore, @e ARPQuerier's flow code, <tt>"xy/x"</tt>, specifies
 * that packets arriving on the second input port are not emitted on any
 * output port.
 *
 * The @e ARPResponder element provides a contrasting example.  It has one
 * input port, which receives ARP queries, and one output port, which emits
 * the corresponding ARP responses.  A @e RED element upstream of @e
 * ARPResponder probably @e would want to include a downstream @e Queue, since
 * queries received by @e ARPResponder are effectively transmuted into emitted
 * responses. Thus, @e ARPResponder's flow code, <tt>"x/x"</tt> (the default),
 * specifies that packets travel through it, even though the packets it emits
 * are completely different from the packets it receives.
 *
 * If you find this confusing, don't fret.  It is perfectly fine to be
 * conservative when assigning flow codes, and the vast majority of the Click
 * distribution's elements use @c COMPLETE_FLOW.
 */
const char *
Element::flow_code() const
{
    return COMPLETE_FLOW;
}

static void
skip_flow_code(const char*& p)
{
    if (*p != '/' && *p != 0) {
	if (*p == '[') {
	    for (p++; *p != ']' && *p; p++)
		/* nada */;
	    if (*p)
		p++;
	} else
	    p++;
    }
}

static int
next_flow_code(const char*& p, int port, Bitvector& code, ErrorHandler* errh, const Element* e)
{
    if (*p == '/' || *p == 0) {
	// back up to last code character
	if (p[-1] == ']') {
	    for (p -= 2; *p != '['; p--)
		/* nada */;
	} else
	    p--;
    }

    code.assign(256, false);

    if (*p == '[') {
	bool negated = false;
	if (p[1] == '^')
	    negated = true, p++;
	for (p++; *p != ']' && *p; p++) {
	    // no isalpha: avoid locale and signed char dependencies
	    if ((*p >= 'A' && *p <= 'Z') || (*p >= 'a' && *p <= 'z'))
		code[*p] = true;
	    else if (*p == '#')
		code[port + 128] = true;
	    else if (errh)
		errh->error("%<%p{element}%> flow code: invalid character %<%c%>", e, *p);
	}
	if (negated)
	    code.flip();
	if (!*p) {
	    if (errh)
		errh->error("%<%p{element}%> flow code: missing %<]%>", e);
	    p--;			// don't skip over final '\0'
	}
    } else if ((*p >= 'A' && *p <= 'Z') || (*p >= 'a' && *p <= 'z'))
	code[*p] = true;
    else if (*p == '#')
	code[port + 128] = true;
    else {
	if (errh)
	    errh->error("%<%p{element}%> flow code: invalid character %<%c%>", e, *p);
	p++;
	return -1;
    }

    p++;
    return 0;
}

/** @brief Analyze internal packet flow with respect to port @a p.
 *
 * @param isoutput false for input ports, true for output ports
 * @param p port number
 * @param[out] travels the bitvector to initialize with internal packet flow
 * information
 *
 * Analyzes the element's flow_code() and determines how packets might travel
 * from the specified port.  The @a travels bitvector is initialized to have
 * one entry per complementary port; thus, if @a isoutput is true, then @a
 * travels has ninputs() entries.  The entry for port @a x is set to true iff
 * packets can travel from @a p to @a x.  Returns all false if @a p is
 * out of range.
 *
 * For example, if flow_code() is "xy/xxyx", and the element has 2 inputs and
 * 4 outputs, then:
 *
 *  - port_flow(false, 0, travels) returns [true, true, false, true]
 *  - port_flow(false, 1, travels) returns [false, false, true, false]
 *  - port_flow(true, 0, travels) returns [true, false]
 *
 * Uses an element's overridden flow code when one is supplied;
 * see Router::flow_code_override().
 *
 * @sa flow_code
 */
void
Element::port_flow(bool isoutput, int p, Bitvector* travels) const
{
    // Another version of this function is in tools/lib/processingt.cc.
    // Make sure you keep them in sync.
    const char *f = _router->flow_code_override(eindex());
    if (!f)
	f = flow_code();
    int nother = nports(!isoutput);
    if (p < 0 || p >= nports(isoutput)) {
	travels->assign(nother, false);
	return;
    } else if (!f || f == COMPLETE_FLOW) {
	travels->assign(nother, true);
	return;
    }

    travels->assign(nother, false);
    ErrorHandler* errh = ErrorHandler::default_handler();

    const char* f_in = f;
    const char* f_out = strchr(f, '/');
    f_out = (f_out ? f_out + 1 : f_in);
    if (*f_out == '\0' || *f_out == '/') {
	errh->error("%<%p{element}%> flow code: missing or bad %</%>", this);
	return;
    }

    if (isoutput) {
	const char* f_swap = f_in;
	f_in = f_out;
	f_out = f_swap;
    }

    Bitvector in_code;
    for (int i = 0; i < p; i++)
	skip_flow_code(f_in);
    next_flow_code(f_in, p, in_code, errh, this);

    Bitvector out_code;
    for (int i = 0; i < nother; i++) {
	next_flow_code(f_out, i, out_code, errh, this);
	if (in_code.nonzero_intersection(out_code))
	    (*travels)[i] = true;
    }
}


// PUSH OR PULL PROCESSING

/** @brief Return the element's processing specifier.
 *
 * An element class overrides this virtual function to return a C string
 * describing which of its ports are push, pull, or agnostic.  The string
 * gives acceptable input and output ranges, separated by a slash; the
 * characters @c "h", @c "l", and @c "a" indicate push, pull, and agnostic
 * ports, respectively.  Examples:
 *
 * @arg @c "h/h" All input and output ports are push.
 * @arg @c "h/l" Push input ports and pull output ports.
 * @arg @c "a/ah" All input ports are agnostic.  The first output port is also
 * agnostic, but the second and subsequent output ports are push.
 * @arg @c "hl/hlh" Input port 0 and output port 0 are push.  Input port 1 and
 * output port 1 are pull.  All remaining inputs are pull; all remaining
 * outputs are push.
 * @arg @c "a" All input and output ports are agnostic.  (If no slash appears,
 * the text is used for both input and output ports.)
 *
 * Thus, each character indicates a single port's processing type, except that
 * the last character in the input section is used for all remaining input
 * ports (and similarly for outputs).  It's OK to have more characters than
 * ports; any extra characters are ignored.
 *
 * Click extracts processing specifiers from the source for use by tools.  For
 * Click to find a processing specifier, the function definition must appear
 * inline, on a single line, inside the element class's declaration, and must
 * return a C string constant.  It should also have public accessibility.
 * Here's an acceptable processing() definition:
 *
 * @code
 * const char *processing() const     { return "a/ah"; }
 * @endcode
 *
 * The default processing() method returns @c "a/a", which sets all ports to
 * agnostic.
 *
 * The following names are available for common processing specifiers.
 *
 * @arg @c AGNOSTIC for @c "a/a"
 * @arg @c PUSH for @c "h/h"
 * @arg @c PULL for @c "l/l"
 * @arg @c PUSH_TO_PULL for @c "h/l"
 * @arg @c PULL_TO_PUSH for @c "l/h"
 * @arg @c PROCESSING_A_AH for @c "a/ah"
 *
 * Since processing() should simply return a C string constant, it shouldn't
 * matter when it's called; nevertheless, it is called before configure().
 */
const char*
Element::processing() const
{
    return AGNOSTIC;
}

int
Element::next_processing_code(const char*& p, ErrorHandler* errh)
{
    switch (*p) {

      case 'h': case 'H':
	p++;
	return Element::VPUSH;

      case 'l': case 'L':
	p++;
	return Element::VPULL;

      case 'a': case 'A':
	p++;
	return Element::VAGNOSTIC;

      case '/': case 0:
	return -2;

      default:
	if (errh)
	    errh->error("bad processing code");
	p++;
	return -1;

    }
}

void
Element::processing_vector(int* in_v, int* out_v, ErrorHandler* errh) const
{
    const char* p_in = processing();
    int val = 0;

    const char* p = p_in;
    int last_val = 0;
    for (int i = 0; i < ninputs(); i++) {
	if (last_val >= 0)
	    last_val = next_processing_code(p, errh);
	if (last_val >= 0)
	    val = last_val;
	in_v[i] = val;
    }

    while (*p && *p != '/')
	p++;
    if (!*p)
	p = p_in;
    else
	p++;

    last_val = 0;
    for (int i = 0; i < noutputs(); i++) {
	if (last_val >= 0)
	    last_val = next_processing_code(p, errh);
	if (last_val >= 0)
	    val = last_val;
	out_v[i] = val;
    }
}

/** @brief Return the element's flags.
 *
 * @warning This interface is not stable.
 *
 * This virtual function is called to fetch a string describing the element's
 * flags.  A flags word includes one or more space-separated flag settings,
 * where a flag setting consists of an uppercase letter optionally followed by
 * a number.  The following flags are currently defined.
 *
 * <dl>
 *
 * <dt><tt>A</tt></dt> <dd>This element requires AlignmentInfo information.
 * The click-align tool only generates AlignmentInfo for <tt>A</tt>-flagged
 * elements.</dd>
 *
 * <dt><tt>S0</tt></dt> <dd>This element neither generates nor consumes
 * packets.  In other words, every packet received on its inputs will be
 * emitted on its outputs, and every packet emitted on its outputs must have
 * originated from its inputs.  Notification uses this flag to discover
 * certain idle paths.  For example, packet schedulers (RoundRobinSched,
 * PrioSched) never generate packets and so declare the <tt>S0</tt> flag.  As
 * a result, degenerate paths like "RoundRobinSched -> ToDevice", where
 * RoundRobinSched has 0 inputs, are idle rather than busy, and waste no
 * CPU time.</dd>
 *
 * </dl>
 */
const char*
Element::flags() const
{
    return "";
}

/** @brief Return the flag value for @a flag in flags().
 * @param flag the flag
 *
 * Returns the numeric flag value if @a flag was specified in flags(), 1 if @a
 * flag was specified without a numeric flag value, and -1 if @a flag was not
 * specified. */
int
Element::flag_value(int flag) const
{
    assert(flag > 0 && flag < 256);
    for (const unsigned char *data = reinterpret_cast<const unsigned char *>(flags()); *data; ++data)
	if (*data == flag) {
	    if (data[1] && isdigit(data[1])) {
		int value = 0;
		for (++data; isdigit(*data); ++data)
		    value = 10 * value + *data - '0';
		return value;
	    } else
		return 1;
	} else
	    while (isspace(*data))
		++data;
    return -1;
}

// CLONING AND CONFIGURING

/** @brief Return the element's configure phase, which determines the
 * order in which elements are configured and initialized.
 *
 * Click configures and initializes elements in increasing order of
 * configure_phase().  An element with configure phase 1 will always be
 * configured (have its configure() method called) before an element with
 * configure phase 2.  Thus, if two element classes must be configured in a
 * given order, they should define configure_phase() functions to enforce that
 * order.  For example, the @e AddressInfo element defines address
 * abbreviations for other elements to use; it should thus be configured
 * before other elements, and its configure_phase() method returns a low
 * value.
 *
 * Configure phases should be defined relative to the following constants,
 * which are listed in increasing order.
 *
 * <dl>
 * <dt><tt>CONFIGURE_PHASE_FIRST</tt></dt>
 * <dd>Configure before other elements.  Used by @e AddressInfo.</dd>
 *
 * <dt><tt>CONFIGURE_PHASE_INFO</tt></dt>
 * <dd>Configure early.  Appropriate for most information elements, such as @e ScheduleInfo.</dd>
 *
 * <dt><tt>CONFIGURE_PHASE_PRIVILEGED</tt></dt>
 * <dd>Intended for elements that require root
 * privilege when run at user level, such as @e FromDevice and
 * @e ToDevice.  The @e ChangeUID element, which reliquishes root
 * privilege, runs at configure phase @c CONFIGURE_PHASE_PRIVILEGED + 1.</dd>
 *
 * <dt><tt>CONFIGURE_PHASE_DEFAULT</tt></dt> <dd>The default implementation
 * returns @c CONFIGURE_PHASE_DEFAULT, so most elements are configured at this
 * phase.  Appropriate for most elements.</dd>
 *
 * <dt><tt>CONFIGURE_PHASE_LAST</tt></dt>
 * <dd>Configure after other elements.</dd>
 * </dl>
 *
 * The body of a configure_phase() method should consist of a single @c return
 * statement returning some constant.  Although it shouldn't matter when it's
 * called, it is called before configure().
 */
int
Element::configure_phase() const
{
    return CONFIGURE_PHASE_DEFAULT;
}

/** @brief Parse the element's configuration arguments.
 *
 * @param conf configuration arguments
 * @param errh error handler
 *
 * The configure() method is passed the element's configuration arguments.  It
 * should parse them, report any errors, and initialize the element's internal
 * state.
 *
 * The @a conf argument is the element's configuration string, divided into
 * configuration arguments by splitting at commas and removing comments and
 * leading and trailing whitespace (see cp_argvec()).  If @a conf is empty,
 * the element was not supplied with a configuration string (or its
 * configuration string contained only comments and whitespace).  It is safe
 * to modify @a conf; modifications will be thrown away when the function
 * returns.
 *
 * Any errors, warnings, or messages should be reported to @a errh.  Messages
 * need not specify the element name or type, since this information will be
 * provided as context.  @a errh.nerrors() is initially zero.
 *
 * configure() should return a negative number if configuration fails.
 * Returning a negative number prevents the router from initializing.  The
 * default configure() method succeeds if and only if there are no
 * configuration arguments.
 *
 * configure() methods are called in order of configure_phase().  All
 * elements' configure() methods are called, even if an early configure()
 * method fails; this is to report all relevant error messages to the user,
 * rather than just the first.
 *
 * configure() is called early in the initialization process, and cannot check
 * whether a named handler exists.  That function must be left for
 * initialize().  Assuming all router connections are valid and all
 * configure() methods succeed, the add_handlers() functions will be called
 * next.
 *
 * A configure() method should avoid potentially harmful actions, such
 * as truncating files or attaching to devices.  These actions should be left
 * for the initialize() method, which is called later.  This avoids harm if
 * another element cannot be configured, or if the router is incorrectly
 * connected, since in those cases initialize() will never be called.
 *
 * Elements that support live reconfiguration (see can_live_reconfigure())
 * should expect configure() to be called at run time, when a user writes to
 * the element's @c config handler.  In that case, configure() must be careful
 * not to disturb the existing configuration unless the new configuration is
 * error-free.
 *
 * @note In previous releases, configure() could not determine whether a port
 * is push or pull or query the router for information about neighboring
 * elements.  Those functions had to be left for initialize().  Even in the
 * current release, if any element in a configuration calls the deprecated
 * set_ninputs() or set_noutputs() function from configure(), then all push,
 * pull, and neighbor information is invalidated until initialize() time.
 *
 * @sa live_reconfigure, args.hh for argument parsing
 */
int
Element::configure(Vector<String> &conf, ErrorHandler *errh)
{
    return Args(conf, this, errh).complete();
}

/** @brief Install the element's handlers.
 *
 * The add_handlers() method should install any handlers the element provides
 * by calling add_read_handler(), add_write_handler(), and set_handler().
 * These functions may also be called from configure(), initialize(), or even
 * later, during router execution.  However, it is better in most cases to
 * initialize handlers in configure() or add_handlers(), since elements that
 * depend on other handlers often check in initialize() whether those handlers
 * exist.
 *
 * add_handlers() is called after configure() and before initialize().  When
 * it runs, it is guaranteed that every configure() method succeeded and that
 * all connections are correct (push and pull match up correctly and there are
 * no unused or badly-connected ports).
 *
 * Most add_handlers() methods simply call add_read_handler(),
 * add_write_handler(), add_task_handlers(), and possibly set_handler() one or
 * more times.  The default add_handlers() method does nothing.
 *
 * Click automatically provides five handlers for each element: @c class, @c
 * name, @c config, @c ports, and @c handlers.  There is no need to provide
 * these yourself.
 */
void
Element::add_handlers()
{
}

/** @brief Initialize the element.
 *
 * @param errh error handler
 *
 * The initialize() method is called just before the router is placed on
 * line. It performs any final initialization, and provides the last chance to
 * abort router installation with an error.  Any errors, warnings, or messages
 * should be reported to @a errh.  Messages need not specify the element
 * name; this information will be supplied externally.  @a errh.nerrors()
 * is initially zero.
 *
 * initialize() should return zero if initialization succeeds, or a negative
 * number if it fails.  Returning a negative number prevents the router from
 * initializing.  The default initialize() method always returns zero
 * (success).
 *
 * initialize() methods are called in order of configure_phase(), using the
 * same order as for configure().  When an initialize() method fails, router
 * initialization stops immediately, and no more initialize() methods are
 * called.  Thus, at most one initialize() method can fail per router
 * configuration.
 *
 * initialize() is called after add_handlers() and before take_state().  When
 * it runs, it is guaranteed that every configure() method succeeded, that all
 * connections are correct (push and pull match up correctly and there are no
 * unused or badly-connected ports), and that every add_handlers() method has
 * been called.
 *
 * If every element's initialize() method succeeds, then the router is
 * installed, and will remain installed until another router replaces it.  Any
 * errors that occur later than initialize() -- during take_state(), push(),
 * or pull(), for example -- will not take the router off line.
 *
 * Strictly speaking, the only task that @e must go in initialize() is
 * checking whether a handler exists, since that information isn't available
 * at configure() time.  It's often convenient, however, to put other
 * functionality in initialize().  For example, opening files for writing fits
 * well in initialize(): if the configuration has errors before the relevant
 * element is initialized, any existing file will be left as is.  Common tasks
 * performed in initialize() methods include:
 *
 *   - Initializing Task objects.
 *   - Allocating memory.
 *   - Opening files.
 *   - Initializing network devices.
 *
 * @note initialize() methods may not create or destroy input and output
 * ports, but this functionality is deprecated anyway.
 *
 * @note In previous releases, configure() could not determine whether a port
 * was push or pull or query the router for information about neighboring
 * elements, so those tasks were relegated to initialize() methods.  In the
 * current release, configure() can perform these tasks too.
 */
int
Element::initialize(ErrorHandler *errh)
{
    (void) errh;
    return 0;
}

/** @brief Initialize the element for hotswap, where the element should take
 * @a old_element's state, if possible.
 *
 * @param old_element element in the old configuration; result of
 * hotswap_element()
 * @param errh error handler
 *
 * The take_state() method supports hotswapping, and is the last stage of
 * configuration installation.  When a configuration is successfully installed
 * with the hotswap option, the driver (1) stops the old configuration, (2)
 * searches the two configurations for pairs of compatible elements, (3) calls
 * take_state() on the new elements in those pairs to give them a chance to
 * take state from the old elements, and (4) starts the new configuration.
 *
 * take_state() is called only when a configuration is hotswapped in.  The
 * default take_state() implementation does nothing; there's no need to
 * override it unless your element has state you want preserved across
 * hotswaps.
 *
 * The @a old_element argument is an element from the old configuration (that
 * is, from router()->@link Router::hotswap_router() hotswap_router()@endlink)
 * obtained by calling hotswap_element().  If hotswap_element() returns null,
 * take_state() will not be called.  The default hotswap_element() returns an
 * @a old_element has the same name() as this element.  This is often too
 * loose; for instance, @a old_element might have a completely different
 * class.  Thus, most take_state() methods begin by attempting to cast() @a
 * old_element to a compatible class, and silently returning if the result is
 * null.  Alternatively, you can override hotswap_element() and put the check
 * there.
 *
 * Errors and warnings should be reported to @a errh, but the router will be
 * installed whether or not there are errors.  take_state() should always
 * leave this element in a state that's safe to run, and @a old_element in a
 * state that's safe to cleanup().
 *
 * take_state() is called after initialize().  When it runs, it is guaranteed
 * that this element's configuration will shortly be installed.  Every
 * configure() and initialize() method succeeded, all connections are correct
 * (push and pull match up correctly and there are no unused or
 * badly-connected ports), and every add_handlers() method has been called.
 * It is also guaranteed that the old configuration (of which old_element is a
 * part) had been successfully installed, but that none of its tasks are
 * running at the moment.
 */
void
Element::take_state(Element *old_element, ErrorHandler *errh)
{
    (void) old_element, (void) errh;
}

/** @brief Return a compatible element in the hotswap router.
 *
 * hotswap_element() searches the hotswap router, router()->@link
 * Router::hotswap_router() hotswap_router()@endlink, for an element
 * compatible with this element.  It returns that element, if any.  If there's
 * no compatible element, or no hotswap router, then it returns 0.
 *
 * The default implementation searches for an element with the same name as
 * this element.  Thus, it returns 0 or an element that satisfies this
 * constraint: hotswap_element()->name() == name().
 *
 * Generally, this constraint is too loose.  A @e Queue element can't hotswap
 * state from an @e ARPResponder, even if they do have the same name.  Most
 * elements also check that hotswap_element() has the right class, using the
 * cast() function.  This check can go either in hotswap_element() or in
 * take_state() itself, whichever is easier; Click doesn't use the result of
 * hotswap_element() except as an argument to take_state().
 *
 * @sa take_state, Router::hotswap_router
 */
Element *
Element::hotswap_element() const
{
    if (Router *r = router()->hotswap_router())
	if (Element *e = r->find(name()))
	    return e;
    return 0;
}

/** @brief Clean up the element's state.
 *
 * @param stage this element's maximum initialization stage
 *
 * The cleanup() method should clean up any state allocated by the
 * initialization process.  For example, it should close any open files, free
 * up memory, and unhook from network devices.  Click calls cleanup() when it
 * determines that an element's state is no longer needed, either because a
 * router configuration is about to be removed or because the router
 * configuration failed to initialize properly.  Click will call the cleanup()
 * method exactly once on every element it creates.
 *
 * The @a stage parameter is an enumeration constant indicating how far the
 * element made it through the initialization process.  Possible values are,
 * in increasing order:
 *
 * <dl>
 * <dt><tt>CLEANUP_BEFORE_CONFIGURE</tt></dt>
 * <dd>The element's configure() method was not called.  This happens when
 *   some element's port counts or push/pull processing was wrong.</dd>
 *
 * <dt><tt>CLEANUP_CONFIGURE_FAILED</tt></dt>
 * <dd>The element's configure() method was called, but it failed.</dd>
 *
 * <dt><tt>CLEANUP_CONFIGURED</tt></dt> <dd>The element's configure() method
 * was called and succeeded, but its initialize() method was not called
 * (because some other element's configure() method failed, or there was a
 * problem with the configuration's connections).</dd>
 *
 * <dt><tt>CLEANUP_INITIALIZE_FAILED</tt></dt> <dd>The element's configure()
 * and initialize() methods were both called.  configure() succeeded, but
 * initialize() failed.</dd>
 *
 * <dt><tt>CLEANUP_INITIALIZED</tt></dt> <dd>The element's configure() and
 * initialize() methods were called and succeeded, but its router was never
 * installed (because some other element's initialize() method failed).</dd>
 *
 * <dt><tt>CLEANUP_ROUTER_INITIALIZED</tt></dt> <dd>The element's configure()
 * and initialize() methods were called and succeeded, and the router of which
 * it is a part was successfully installed.</dd>
 *
 * <dt><tt>CLEANUP_MANUAL</tt></dt> <dd>Never used by Click.  Intended for use
 * when element code calls cleanup() explicitly.</dd>
 * </dl>
 *
 * A configuration's cleanup() methods are called in the reverse of the
 * configure_phase() order used for configure() and initialize().
 *
 * The default cleanup() method does nothing.
 *
 * cleanup() serves some of the same functions as an element's destructor.
 * However, cleanup() may be called long before an element is destroyed.
 * Elements that are part of an erroneous router are cleaned up, but kept
 * around for debugging purposes until another router is installed.
 */
void
Element::cleanup(CleanupStage stage)
{
    (void) stage;
}


// LIVE CONFIGURATION

/** @brief Return whether an element supports live reconfiguration.
 *
 * Returns true iff this element can be reconfigured as the router is running.
 * Click will make the element's "config" handler writable if
 * can_live_reconfigure() returns true; when that handler is written, Click
 * will call the element's live_reconfigure() function.  The default
 * implementation returns false.
 */
bool
Element::can_live_reconfigure() const
{
  return false;
}

/** @brief Reconfigure the element while the router is running.
 *
 * @param conf configuration arguments
 * @param errh error handler
 *
 * This function should parse the configuration arguments in @a conf, set the
 * element's state accordingly, and report any error messages or warnings to
 * @a errh.  This resembles configure().  However, live_reconfigure() is
 * called when the element's "config" handler is written, rather than at
 * router initialization time.  Thus, the element already has a working
 * configuration.  If @a conf has an error, live_reconfigure() should leave
 * this previous working configuration alone.
 *
 * can_live_reconfigure() must return true for live_reconfigure() to work.
 *
 * Return >= 0 on success, < 0 on error.  On success, Click will set the
 * element's old configuration arguments to @a conf, so that later reads of
 * the "config" handler will return @a conf.  (An element can override this
 * by defining its own "config" handler.)
 *
 * The default implementation simply calls configure(@a conf, @a errh).  This
 * is OK as long as configure() doesn't change the element's state on error.
 *
 * @sa can_live_reconfigure
 */
int
Element::live_reconfigure(Vector<String> &conf, ErrorHandler *errh)
{
  if (can_live_reconfigure())
    return configure(conf, errh);
  else
    return errh->error("cannot reconfigure %p{element} live", this);
}


/** @brief Return the element's current configuration string.
 *
 * The configuration string is obtained by calling the element's "config"
 * read handler.  The default read handler calls Router::econfiguration().
 */
String
Element::configuration() const
{
    if (const Handler *h = router()->handler(this, "config"))
	if (h->readable())
	    return h->call_read(const_cast<Element *>(this), 0);
    return router()->econfiguration(eindex());
}


/** @brief Return the element's home thread. */
RouterThread *
Element::home_thread() const
{
    return master()->thread(home_thread_id());
}

/** @brief Return the element's home thread id. */
int
Element::home_thread_id() const
{
    return router()->home_thread_id(this);
}

class InputThreadVisitor: public RouterVisitor {
public:
     Bitvector& bitmask;
     bool fullpush;
     Element* origin;

     InputThreadVisitor(Bitvector& b, Element* o): bitmask(b), fullpush(true), origin(o) {}

     virtual bool visit(Element *e, bool isoutput, int,
                   Element *, int, int) {
         bool ret = e->get_spawning_threads(bitmask, isoutput);
         if (ret == false)
             fullpush = false;
         return ret;
     }
};

/**
 * Set threads in bitvector than will start pushing or pulling from this element
 * This function implements the expected behaviour, but should be overriden by
 * elements with another behaviour.
 * Default behaviour :
 *  - If Push to pull : stop traversing, spawn the home thread id if port is output
 *  - If Pull to push : stop traversing, spawn the home thread id if port is input
 *  - If no input, and output is push : spawn the home thread id
 *  - Else : Continue traversing, not spawning anything
 * @return false if this element is switching threads, so that the traversing
 *  to get all threads on this path should stop here. Queues would return false
 *  for example as an element after the queue will only be traversed by the
 *  threads of the queue, not the one before.
 */
bool Element::get_spawning_threads(Bitvector& bmp, bool isoutput) {
    unsigned int thisthread = home_thread_id();

    if (ninputs() > 0 && noutputs() > 0 && input_is_push(0) && output_is_pull(0)) {
        return false;
    } else if (ninputs() > 0 && noutputs() > 0 && input_is_pull(0) && output_is_push(0)) { //Pull to push
        bmp[thisthread] = 1;
        return false;
    } else if (ninputs() == 0 && noutputs() > 0 && output_is_push(0)) { //Task which outputs something
        bmp[thisthread] = 1;
    } else if (noutputs() == 0 && ninputs() > 0 && input_is_pull(0)) { //Task which pulls
        bmp[thisthread] = 1;
    } else if (noutputs() == 0 && ninputs() == 0) { //Task with no I/O, probably spawn his home thread
        bmp[thisthread] = 1;
    }

    return true;
}

Bitvector Element::get_passing_threads(bool forward, int port, Element* origin, bool& is_fullpush, int level) {
    Bitvector b(master()->nthreads());
    InputThreadVisitor visitor(b, origin);
    router()->visit(this,forward,port,&visitor);

    if (origin != this) {//Prevent loop if we get passing thread of this, and it is not the first call
        if (origin == 0)
            origin = this;
        for (int i = 0; i < _remote_elements.size() ; i++) {
            click_chatter("%s has remote %s!",name().c_str(),_remote_elements[i]->name().c_str());
            b |= _remote_elements[i]->get_passing_threads(origin, level + 1);
        }
    } else {
        if (origin != 0 && level > 0)
            click_chatter("loop avoided for %s",name().c_str());
    }
    if (!visitor.fullpush)
        is_fullpush = false;
    return b;
}

<<<<<<< HEAD
Bitvector Element::get_passing_threads(Element* origin, int level) {
=======
Bitvector Element::get_passing_threads(Element*, int level) {
    bool is_fullpush = true;
>>>>>>> 057a106d
    Bitvector b(master()->nthreads());
    for (int i = 0; i < ninputs(); i++) {
        if (input_is_push(i))
            b |= get_passing_threads(false, i, this, is_fullpush, level);
        else
            is_fullpush = false;
    }
    for (int i = 0; i < noutputs(); i++) {
        if (output_is_pull(i))
            b |= get_passing_threads(true, i, this, is_fullpush, level);
    }
    //Add ourself to the bitmap, but the user must know if his element
    // should keep is_fullpush or not
    get_spawning_threads(b, false);
    get_spawning_threads(b, true);
#if HAVE_FULLPUSH_NONATOMIC
    this->_is_fullpush = is_fullpush;
#endif
    return b;
}

Bitvector Element::get_passing_threads() {
	return get_passing_threads(this, 0);
}

bool Element::is_mt_safe() {
    return Lexer::get_lexer()->is_mt_safe(class_name());
}

bool Element::do_mt_safe_check(ErrorHandler* errh) {
    Bitvector bmp = get_passing_threads();
    int n = bmp.weight();
	if (n == 0) {
		/*This makes a lot of testie fails because this message is added in a lot of case where it is normal in
		test conditions where we use Idle to test only handlers. Before-reenabling this, add ignore line to all
		failing testies*/
		//errh->warning("%s seems to be traversed by no threads...",name().c_str());
		return true;
	}
    return n <= 1 || is_mt_safe();
}

void Element::add_remote_element(Element* e) {
	_remote_elements.push_back(e);
}

// SELECT

#if CLICK_USERLEVEL

/** @brief Handle a file descriptor event.
 *
 * @param fd the file descriptor
 * @param mask relevant events: bitwise-or of one or more of SELECT_READ, SELECT_WRITE
 *
 * Click's call to select() indicates that the file descriptor @a fd is
 * readable, writable, or both.  The overriding method should read or write
 * the file descriptor as appropriate.  The default implementation causes an
 * assertion failure.
 *
 * The element must have previously registered interest in @a fd with
 * add_select().
 *
 * @note Only available at user level.
 *
 * @sa add_select, remove_select
 */
void
Element::selected(int fd, int mask)
{
    (void) mask;
    selected(fd);
}

/** @brief Handle a file descriptor event.
 *
 * @param fd the file descriptor
 *
 * @deprecated Elements should define selected(@a fd, mask) in preference to
 * selected(@a fd).  The default implementation of selected(@a fd, mask) calls
 * selected(@a fd) for backwards compatibility.
 *
 * @note Only available at user level.
 *
 * @sa add_select, remove_select
 */
void
Element::selected(int fd)
{
    assert(0 /* selected not overridden */);
    (void) fd;
}

/** @brief Register interest in @a mask events on file descriptor @a fd.
 *
 * @param fd the file descriptor
 * @param mask relevant events: bitwise-or of one or more of SELECT_READ, SELECT_WRITE
 *
 * Click will register interest in readability and/or writability on file
 * descriptor @a fd.  When @a fd is ready, Click will call this element's
 * selected(@a fd, @a mask) method.
 *
 * add_select(@a fd, @a mask) overrides any previous add_select() for the same
 * @a fd and events in @a mask.  However, different elements may register
 * interest in different events for the same @a fd.
 *
 * @note Only available at user level.
 *
 * @note Selecting for writability with SELECT_WRITE normally requires more
 * care than selecting for readability with SELECT_READ.  You should
 * add_select(@a fd, SELECT_WRITE) only when there is data to write to @a fd.
 * Otherwise, Click will constantly poll your element's selected(@a fd, @a
 * mask) method.
 *
 * @sa remove_select, selected
 */
int
Element::add_select(int fd, int mask)
{
    return home_thread()->select_set().add_select(fd, this, mask);
}

/** @brief Remove interest in @a mask events on file descriptor @a fd.
 *
 * @param fd the file descriptor
 * @param mask relevant events: bitwise-or of one or more of SELECT_READ, SELECT_WRITE
 *
 * Click will remove any existing add_select() registrations for readability
 * and/or writability on file descriptor @a fd.  The named events on @a fd
 * will no longer cause a selected() call.
 *
 * @note Only available at user level.
 *
 * @sa add_select, selected
 */
int
Element::remove_select(int fd, int mask)
{
    return home_thread()->select_set().remove_select(fd, this, mask);
}

#endif


// HANDLERS

/** @brief Register a read handler named @a name.
 *
 * @param name handler name
 * @param read_callback function called when handler is read
 * @param user_data user data parameter passed to @a read_callback
 * @param flags flags to set
 *
 * Adds a read handler named @a name for this element.  Reading the handler
 * returns the result of the @a read_callback function, which is called like
 * this:
 *
 * @code
 * String result = read_callback(e, user_data);
 * @endcode
 *
 * @a e is this element pointer.
 *
 * add_read_handler(@a name) overrides any previous
 * add_read_handler(@a name) or set_handler(@a name), but any previous
 * add_write_handler(@a name) remains in effect.
 *
 * The added read handler takes no parameters.  To create a read handler with
 * parameters, use set_handler() or set_handler_flags().
 *
 * @sa read_positional_handler, read_keyword_handler: standard read handler
 * callback functions
 * @sa add_write_handler, set_handler, add_task_handlers
 */
void
Element::add_read_handler(const String &name, ReadHandlerCallback read_callback, const void *user_data, uint32_t flags)
{
    Router::add_read_handler(this, name, read_callback, (void *) user_data, flags);
}

/** @brief Register a read handler named @a name.
 *
 * This version of add_read_handler() is useful when @a user_data is an
 * integer.  Note that the @a read_callback function must still cast its
 * <tt>void *</tt> argument to <tt>intptr_t</tt> to obtain the integer value.
 */
void
Element::add_read_handler(const String &name, ReadHandlerCallback read_callback, int user_data, uint32_t flags)
{
    uintptr_t u = (uintptr_t) user_data;
    Router::add_read_handler(this, name, read_callback, (void *) u, flags);
}

/** @brief Register a read handler named @a name.
 *
 * This version of add_read_handler() is useful when @a name is a static
 * constant string.  @a name is passed to String::make_stable.  The memory
 * referenced by @a name must remain valid for as long as the router containing
 * this element.
 */
void
Element::add_read_handler(const char *name, ReadHandlerCallback read_callback, int user_data, uint32_t flags)
{
    uintptr_t u = (uintptr_t) user_data;
    Router::add_read_handler(this, String::make_stable(name), read_callback, (void *) u, flags);
}

/** @brief Register a write handler named @a name.
 *
 * @param name handler name
 * @param write_callback function called when handler is written
 * @param user_data user data parameter passed to @a write_callback
 * @param flags flags to set
 *
 * Adds a write handler named @a name for this element.  Writing the handler
 * calls the @a write_callback function like this:
 *
 * @code
 * int r = write_callback(data, e, user_data, errh);
 * @endcode
 *
 * @a e is this element pointer.  The return value @a r should be negative on
 * error, positive or zero on success.  Any messages should be reported to the
 * @a errh ErrorHandler object.
 *
 * add_write_handler(@a name) overrides any previous
 * add_write_handler(@a name) or set_handler(@a name), but any previous
 * add_read_handler(@a name) remains in effect.
 *
 * @sa reconfigure_positional_handler, reconfigure_keyword_handler: standard
 * write handler callback functions
 * @sa add_read_handler, set_handler, add_task_handlers
 */
void
Element::add_write_handler(const String &name, WriteHandlerCallback write_callback, const void *user_data, uint32_t flags)
{
    Router::add_write_handler(this, name, write_callback, (void *) user_data, flags);
}

/** @brief Register a write handler named @a name.
 *
 * This version of add_write_handler() is useful when @a user_data is an
 * integer.  Note that the @a write_callback function must still cast its
 * <tt>void *</tt> argument to <tt>intptr_t</tt> to obtain the integer value.
 */
void
Element::add_write_handler(const String &name, WriteHandlerCallback write_callback, int user_data, uint32_t flags)
{
    uintptr_t u = (uintptr_t) user_data;
    Router::add_write_handler(this, name, write_callback, (void *) u, flags);
}

/** @brief Register a write handler named @a name.
 *
 * This version of add_write_handler() is useful when @a name is a static
 * constant string.  @a name is passed to String::make_stable.  The memory
 * referenced by @a name must remain valid for as long as the router containing
 * this element.
 */
void
Element::add_write_handler(const char *name, WriteHandlerCallback write_callback, int user_data, uint32_t flags)
{
    uintptr_t u = (uintptr_t) user_data;
    Router::add_write_handler(this, String::make_stable(name), write_callback, (void *) u, flags);
}

/** @brief Register a comprehensive handler named @a name.
 *
 * @param name handler name
 * @param flags handler flags
 * @param callback function called when handler is written
 * @param read_user_data read user data parameter stored in the handler
 * @param write_user_data write user data parameter stored in the handler
 *
 * Registers a comprehensive handler named @a name for this element.  The
 * handler handles the operations specified by @a flags, which can include
 * Handler::f_read, Handler::f_write, Handler::f_read_param, and others.
 * Reading the handler calls the @a callback function like this:
 *
 * @code
 * String data;
 * int r = callback(Handler::f_read, data, e, h, errh);
 * @endcode
 *
 * Writing the handler calls it like this:
 *
 * @code
 * int r = callback(Handler::f_write, data, e, h, errh);
 * @endcode
 *
 * @a e is this element pointer, and @a h points to the Handler object for
 * this handler.  The @a data string is an out parameter for reading and an in
 * parameter for writing; when reading with parameters, @a data has the
 * parameters on input and should be replaced with the result on output.  The
 * return value @a r should be negative on error, positive or zero on success.
 * Any messages should be reported to the @a errh ErrorHandler object.
 *
 * set_handler(@a name) overrides any previous
 * add_read_handler(@a name), add_write_handler(@a name), or set_handler(@a
 * name).
 */
void
Element::set_handler(const String& name, int flags, HandlerCallback callback, const void *read_user_data, const void *write_user_data)
{
    Router::set_handler(this, name, flags, callback, (void *) read_user_data, (void *) write_user_data);
}

/** @brief Register a comprehensive handler named @a name.
 *
 * This version of set_handler() is useful when @a user_data is an integer.
 * Note that the Handler::user_data() methods still return <tt>void *</tt>
 * values.
 */
void
Element::set_handler(const String &name, int flags, HandlerCallback callback, int read_user_data, int write_user_data)
{
    uintptr_t u1 = (uintptr_t) read_user_data, u2 = (uintptr_t) write_user_data;
    Router::set_handler(this, name, flags, callback, (void *) u1, (void *) u2);
}

/** @brief Register a comprehensive handler named @a name.
 *
 * This version of set_handler() is useful when @a name is a static
 * constant string.  @a name is passed to String::make_stable.  The memory
 * referenced by @a name must remain valid for as long as the router containing
 * this element.
 */
void
Element::set_handler(const char *name, int flags, HandlerCallback callback, int read_user_data, int write_user_data)
{
    uintptr_t u1 = (uintptr_t) read_user_data, u2 = (uintptr_t) write_user_data;
    Router::set_handler(this, String::make_stable(name), flags, callback, (void *) u1, (void *) u2);
}

/** @brief Set flags for the handler named @a name.
 * @param name handler name
 * @param set_flags handler flags to set
 * @param clear_flags handler flags to clear
 *
 * Sets flags for any handlers named @a name for this element.  Fails if no @a
 * name handler exists.
 */
int
Element::set_handler_flags(const String& name, int set_flags, int clear_flags)
{
    return Router::set_handler_flags(this, name, set_flags, clear_flags);
}

static String
read_class_handler(Element *e, void *)
{
    return String(e->class_name());
}

static String
read_name_handler(Element *e, void *)
{
    return e->name();
}

static String
read_config_handler(Element *e, void *)
{
    return e->router()->econfiguration(e->eindex());
}

static int
write_config_handler(const String &str, Element *e, void *,
		     ErrorHandler *errh)
{
    Vector<String> conf;
    cp_argvec(str, conf);
    int r = e->live_reconfigure(conf, errh);
    if (r >= 0)
	e->router()->set_econfiguration(e->eindex(), str);
    return r;
}

static String
read_ports_handler(Element *e, void *)
{
    return e->router()->element_ports_string(e);
}

static String
read_threads_handler(Element *e, void * thunk)
{
    Bitvector b(e->master()->nthreads());
    switch (reinterpret_cast<intptr_t>(thunk)) {
      case 0:
        return e->get_passing_threads().unparse();
      case 1:
        e->get_spawning_threads(b, false);
        e->get_spawning_threads(b, true);
        return b.unparse();
      case 2:
        return String(e->router()->home_thread_id(e));
      case 3:
<<<<<<< HEAD
        return String(e->is_mt_safe());
=======
        e->get_passing_threads();
        return String(e->is_fullpush());
>>>>>>> 057a106d
    }
    return "";
}

String
Element::read_handlers_handler(Element *e, void *)
{
    Vector<int> hindexes;
    Router::element_hindexes(e, hindexes);
    StringAccum sa;
    for (int* hip = hindexes.begin(); hip < hindexes.end(); hip++) {
	const Handler* h = Router::handler(e->router(), *hip);
	if (h->read_visible() || h->write_visible()) {
	    sa << h->name() << '\t';
	    if (h->read_visible())
		sa << 'r';
	    if (h->write_visible())
		sa << 'w';
	    if (h->read_param())
		sa << '+';
	    if (h->flags() & Handler::f_raw)
		sa << '%';
	    if (h->flags() & Handler::f_calm)
		sa << '.';
	    if (h->flags() & Handler::f_expensive)
		sa << '$';
	    if (h->flags() & Handler::f_uncommon)
		sa << 'U';
	    if (h->flags() & Handler::f_deprecated)
		sa << 'D';
	    if (h->flags() & Handler::f_button)
		sa << 'b';
	    if (h->flags() & Handler::f_checkbox)
		sa << 'c';
	    sa << '\n';
	}
    }
    return sa.take_string();
}


#if CLICK_STATS >= 1

static String
read_icounts_handler(Element *f, void *)
{
  StringAccum sa;
  for (int i = 0; i < f->ninputs(); i++)
    if (f->input(i).active() || CLICK_STATS >= 2)
      sa << f->input(i).npackets() << "\n";
    else
      sa << "??\n";
  return sa.take_string();
}

static String
read_ocounts_handler(Element *f, void *)
{
  StringAccum sa;
  for (int i = 0; i < f->noutputs(); i++)
    if (f->output(i).active() || CLICK_STATS >= 2)
      sa << f->output(i).npackets() << "\n";
    else
      sa << "??\n";
  return sa.take_string();
}

#endif /* CLICK_STATS >= 1 */

#if CLICK_STATS >= 2
String
Element::read_cycles_handler(Element *e, void *)
{
    StringAccum sa;
    if (e->_task_calls)
	sa << "tasks " << e->_task_calls << ' ' << e->_task_own_cycles << '\n';
    if (e->_timer_calls)
	sa << "timers " << e->_timer_calls << ' ' << e->_timer_own_cycles << '\n';
    if (e->_xfer_calls)
	sa << "xfer " << e->_xfer_calls << ' ' << e->_xfer_own_cycles << '\n';
    return sa.take_string();
}

int
Element::write_cycles_handler(const String &, Element *e, void *, ErrorHandler *)
{
    e->reset_cycles();
    return 0;
}
#endif

void
Element::add_default_handlers(bool allow_write_config)
{
  add_read_handler("name", read_name_handler, 0, Handler::f_calm);
  add_read_handler("class", read_class_handler, 0, Handler::f_calm);
  add_read_handler("config", read_config_handler, 0, Handler::f_calm);
  if (allow_write_config && can_live_reconfigure())
    add_write_handler("config", write_config_handler, 0);
  add_read_handler("ports", read_ports_handler, 0, Handler::f_calm);
  add_read_handler("handlers", read_handlers_handler, 0, Handler::f_calm);
  add_read_handler("passing_threads", read_threads_handler, 0, Handler::f_expensive);
  add_read_handler("spawning_threads", read_threads_handler, 1, Handler::f_calm);
  add_read_handler("home_thread", read_threads_handler, 2, Handler::f_calm);
<<<<<<< HEAD
  add_read_handler("mt_safe", read_threads_handler, 3, Handler::f_calm);
=======
  add_read_handler("is_fullpush", read_threads_handler, 3, Handler::f_calm);
>>>>>>> 057a106d
#if CLICK_STATS >= 1
  add_read_handler("icounts", read_icounts_handler, 0);
  add_read_handler("ocounts", read_ocounts_handler, 0);
# if CLICK_STATS >= 2
  add_read_handler("cycles", read_cycles_handler, 0);
  add_write_handler("cycles", write_cycles_handler, 0);
# endif
#endif
}

#if HAVE_STRIDE_SCHED
static String
read_task_tickets(Element *e, void *thunk)
{
  Task *task = (Task *)((uint8_t *)e + (intptr_t)thunk);
  return String(task->tickets());
}

static int
write_task_tickets(const String &s, Element *e, void *thunk, ErrorHandler *errh)
{
  Task *task = (Task *)((uint8_t *)e + (intptr_t)thunk);
  int tix;
  if (!IntArg().parse_saturating(s, tix))
    return errh->error("syntax error");
  if (tix < 1) {
    errh->warning("tickets pinned at 1");
    tix = 1;
  } else if (tix > Task::MAX_TICKETS) {
    errh->warning("tickets pinned at %d", Task::MAX_TICKETS);
    tix = Task::MAX_TICKETS;
  }
  task->set_tickets(tix);
  return 0;
}
#endif

static String
read_task_scheduled(Element *e, void *thunk)
{
    Task *task = (Task *)((uint8_t *)e + (intptr_t)thunk);
#if CLICK_DEBUG_SCHEDULING
    StringAccum sa;
    sa << task->scheduled();
    if (!task->on_scheduled_list() && task->scheduled()) {
	sa << " /* not on list";
	if (task->on_pending_list())
	    sa << ", on pending";
	sa << " */";
    }
    return sa.take_string();
#else
    return String(task->scheduled());
#endif
}

static int
write_task_scheduled(const String &str, Element *e, void *thunk, ErrorHandler *errh)
{
    Task *task = (Task *)((uint8_t *)e + (intptr_t)thunk);
    bool scheduled;
    if (!BoolArg().parse(str, scheduled))
	return errh->error("syntax error");
    if (scheduled)
	task->reschedule();
    else
	task->unschedule();
    return 0;
}

#if CLICK_DEBUG_SCHEDULING
static String
read_notifier_signal(Element *e, void *thunk)
{
    NotifierSignal *signal = (NotifierSignal *) ((uint8_t *) e + (intptr_t) thunk);
    return signal->unparse(e->router());
}
#endif

#if HAVE_MULTITHREAD
static String
read_task_home_thread(Element *e, void *thunk)
{
    Task *task = (Task *)((uint8_t *)e + (intptr_t)thunk);
    return String(task->home_thread_id());
}

static int
write_task_home_thread(const String &str, Element *e, void *thunk, ErrorHandler *errh)
{
    Task *task = (Task *)((uint8_t *)e + (intptr_t)thunk);
    Master *m = task->master();
    int tid;
    if (!IntArg().parse(str, tid) || tid > m->nthreads())
	return errh->error("bad thread");
    task->move_thread(tid);
    return 0;
}
#endif

/** @brief Register handlers for a task.
 *
 * @param task Task object
 * @param signal optional NotifierSignal object
 * @param flags defines handlers to install
 * @param prefix prefix for each handler
 *
 * Adds a standard set of handlers for the task.  They can include:
 *
 * @li A "scheduled" read handler, which returns @c true if the task is
 * scheduled and @c false if not.
 * @li A "scheduled" write handler, which accepts a Boolean and unschedules
 * or reschedules the task as appropriate.
 * @li A "tickets" read handler, which returns the task's tickets.
 * @li A "tickets" write handler to set the task's tickets.
 * @li A "home_thread" read handler, which returns the task's home thread ID.
 * @li A "home_thread" write handler, which sets the task's home thread ID.
 *
 * The @a flags argument controls which handlers are installed.  By default,
 * this is all but the the "scheduled" write handler.  Individual flags are:
 *
 * @li TASKHANDLER_WRITE_SCHEDULED: A "scheduled" write handler.
 * @li TASKHANDLER_WRITE_TICKETS: A "tickets" write handler.
 * @li TASKHANDLER_WRITE_HOME_THREAD: A "home_thread" write handler.
 * @li TASKHANDLER_WRITE_ALL: All available write handlers.
 * @li TASKHANDLER_DEFAULT: Equals TASKHANDLER_WRITE_TICKETS |
 * TASKHANDLER_WRITE_HOME_THREAD.
 *
 * Depending on Click's configuration options, some of these handlers might
 * not be available.  If Click was configured with schedule debugging, the
 * "scheduled" read handler will additionally report whether an unscheduled
 * task is pending, and a "notifier" read handler will report the state of the
 * @a signal, if any.
 *
 * Each handler name is prefixed with the @a prefix string, so an element with
 * multiple Task objects can register handlers for each of them.
 *
 * @sa add_read_handler, add_write_handler, set_handler
 */
void
Element::add_task_handlers(Task *task, NotifierSignal *signal, int flags, const String &prefix)
{
    intptr_t task_offset = (uint8_t *)task - (uint8_t *)this;
    void *thunk = (void *)task_offset;
    add_read_handler(prefix + "scheduled", read_task_scheduled, thunk);
    if (flags & TASKHANDLER_WRITE_SCHEDULED)
	add_write_handler(prefix + "scheduled", write_task_scheduled, thunk);
#if HAVE_STRIDE_SCHED
    add_read_handler(prefix + "tickets", read_task_tickets, thunk);
    if (flags & TASKHANDLER_WRITE_TICKETS)
	add_write_handler(prefix + "tickets", write_task_tickets, thunk);
#endif
#if HAVE_MULTITHREAD
    add_read_handler(prefix + "home_thread", read_task_home_thread, thunk);
    if (flags & TASKHANDLER_WRITE_HOME_THREAD)
	add_write_handler(prefix + "home_thread", write_task_home_thread, thunk);
#endif
#if CLICK_DEBUG_SCHEDULING
    if (signal) {
	intptr_t signal_offset = (uint8_t *) signal - (uint8_t *) this;
	add_read_handler(prefix + "notifier", read_notifier_signal, (void *) signal_offset);
    }
#else
    (void) signal;
#endif
}

static int
uint8_t_data_handler(int op, String &str, Element *element, const Handler *h, ErrorHandler *errh)
{
    uint8_t *ptr = reinterpret_cast<uint8_t *>(reinterpret_cast<uintptr_t>(element) + reinterpret_cast<uintptr_t>(h->user_data(op)));
    int x;
    if (op == Handler::f_read) {
	str = String((int) *ptr);
	return 0;
    } else if (IntArg().parse(str, x) && x >= 0 && x < 256) {
	*ptr = x;
	return 0;
    } else
	return errh->error("expected uint8_t");
}

static int
bool_data_handler(int op, String &str, Element *element, const Handler *h, ErrorHandler *errh)
{
    bool *ptr = reinterpret_cast<bool *>(reinterpret_cast<uintptr_t>(element) + reinterpret_cast<uintptr_t>(h->user_data(op)));
    if (op == Handler::f_read) {
	str = String(*ptr);
	return 0;
    } else if (BoolArg().parse(str, *ptr))
	return 0;
    else
	return errh->error("expected boolean");
}

static int
uint16_t_data_handler(int op, String &str, Element *element, const Handler *h, ErrorHandler *errh)
{
    uint16_t *ptr = reinterpret_cast<uint16_t *>(reinterpret_cast<uintptr_t>(element) + reinterpret_cast<uintptr_t>(h->user_data(op)));
    int x;
    if (op == Handler::f_read) {
	str = String((int) *ptr);
	return 0;
    } else if (IntArg().parse(str, x) && x >= 0 && x < 65536) {
	*ptr = x;
	return 0;
    } else
	return errh->error("expected uint16_t");
}

static int
uint16_t_net_data_handler(int op, String &str, Element *element, const Handler *h, ErrorHandler *errh)
{
    uint16_t *ptr = reinterpret_cast<uint16_t *>(reinterpret_cast<uintptr_t>(element) + reinterpret_cast<uintptr_t>(h->user_data(op)));
    int x;
    if (op == Handler::f_read) {
	str = String((int) ntohs(*ptr));
	return 0;
    } else if (IntArg().parse(str, x) && x >= 0 && x < 65536) {
	*ptr = htons(x);
	return 0;
    } else
	return errh->error("expected uint16_t");
}

static int
uint32_t_net_data_handler(int op, String &str, Element *element, const Handler *h, ErrorHandler *errh)
{
    uint32_t *ptr = reinterpret_cast<uint32_t *>(reinterpret_cast<uintptr_t>(element) + reinterpret_cast<uintptr_t>(h->user_data(op)));
    uint32_t x;
    if (op == Handler::f_read) {
	str = String(ntohl(*ptr));
	return 0;
    } else if (IntArg().parse(str, x)) {
	*ptr = htonl(x);
	return 0;
    } else
	return errh->error("expected integer");
}

template <typename T> static int
integer_data_handler(int op, String &str, Element *element, const Handler *h, ErrorHandler *errh)
{
    T *ptr = reinterpret_cast<T *>(reinterpret_cast<uintptr_t>(element) + reinterpret_cast<uintptr_t>(h->user_data(op)));
    if (op == Handler::f_read) {
	str = String(*ptr);
	return 0;
    } else if (IntArg().parse(str, *ptr))
	return 0;
    else
	return errh->error("expected integer");
}

static int
atomic_uint32_t_data_handler(int op, String &str, Element *element, const Handler *h, ErrorHandler *errh)
{
    atomic_uint32_t *ptr = reinterpret_cast<atomic_uint32_t *>(reinterpret_cast<uintptr_t>(element) + reinterpret_cast<uintptr_t>(h->user_data(op)));
    uint32_t value;
    if (op == Handler::f_read) {
	str = String(ptr->value());
	return 0;
    } else if (IntArg().parse(str, value)) {
	*ptr = value;
	return 0;
    } else
	return errh->error("expected integer");
}

#if HAVE_FLOAT_TYPES
static int
double_data_handler(int op, String &str, Element *element, const Handler *h, ErrorHandler *errh)
{
    double *ptr = reinterpret_cast<double *>(reinterpret_cast<uintptr_t>(element) + reinterpret_cast<uintptr_t>(h->user_data(op)));
    if (op == Handler::f_read) {
	str = String(*ptr);
	return 0;
    } else if (DoubleArg().parse(str, *ptr))
	return 0;
    else
	return errh->error("expected real number");
}
#endif

static int
string_data_handler(int op, String &str, Element *element, const Handler *h, ErrorHandler *)
{
    String *ptr = reinterpret_cast<String *>(reinterpret_cast<uintptr_t>(element) + reinterpret_cast<uintptr_t>(h->user_data(op)));
    if (op == Handler::f_read)
	str = *ptr;
    else
	*ptr = str;
    return 0;
}

static int
ip_address_data_handler(int op, String &str, Element *element, const Handler *h, ErrorHandler *errh)
{
    IPAddress *ptr = reinterpret_cast<IPAddress *>(reinterpret_cast<uintptr_t>(element) + reinterpret_cast<uintptr_t>(h->user_data(op)));
    if (op == Handler::f_read) {
	str = ptr->unparse();
	return 0;
    } if (IPAddressArg().parse(str, *ptr, element))
	return 0;
    else
	return errh->error("expected IP address");
}

static int
ether_address_data_handler(int op, String &str, Element *element, const Handler *h, ErrorHandler *errh)
{
    EtherAddress *ptr = reinterpret_cast<EtherAddress *>(reinterpret_cast<uintptr_t>(element) + reinterpret_cast<uintptr_t>(h->user_data(op)));
    if (op == Handler::f_read) {
	str = ptr->unparse();
	return 0;
    } else if (cp_ethernet_address(str, ptr, element))
	return 0;
    else
	return errh->error("expected Ethernet address");
}

static int
timestamp_data_handler(int op, String &str, Element *element, const Handler *h, ErrorHandler *errh)
{
    Timestamp *ptr = reinterpret_cast<Timestamp *>(reinterpret_cast<uintptr_t>(element) + reinterpret_cast<uintptr_t>(h->user_data(op)));
    if (op == Handler::f_read) {
	str = ptr->unparse();
	return 0;
    } else if (cp_time(str, ptr))
	return 0;
    else
	return errh->error("expected timestamp");
}

static int
interval_data_handler(int op, String &str, Element *element, const Handler *h, ErrorHandler *errh)
{
    Timestamp *ptr = reinterpret_cast<Timestamp *>(reinterpret_cast<uintptr_t>(element) + reinterpret_cast<uintptr_t>(h->user_data(op)));
    if (op == Handler::f_read) {
	str = ptr->unparse_interval();
	return 0;
    } else if (cp_time(str, ptr, true))
	return 0;
    else
	return errh->error("expected time in seconds");
}

inline void
Element::add_data_handlers(const char *name, int flags, HandlerCallback callback, void *data)
{
    uintptr_t x = reinterpret_cast<uintptr_t>(data) - reinterpret_cast<uintptr_t>(this);
    set_handler(name, flags, callback, x, x);
}

/** @brief Register read and/or write handlers accessing @a data.
 *
 * @param name handler name
 * @param flags handler flags, containing at least one of Handler::f_read
 * and Handler::f_write
 * @param data pointer to data
 *
 * Registers read and/or write handlers named @a name for this element.  If
 * (@a flags & Handler::f_read), registers a read handler; if (@a flags &
 * Handler::f_write), registers a write handler.  These handlers read or set
 * the data stored at @a *data, which might, for example, be an element
 * instance variable.  This data is unparsed and/or parsed using the expected
 * functions; for example, the <tt>bool</tt> version uses BoolArg::unparse()
 * and BoolArg::parse().  @a name is passed to String::make_stable.  The memory
 * referenced by @a name must remain valid for as long as the router containing
 * this element.
 *
 * Overloaded versions of this function are available for many fundamental
 * data types.
 */
void
Element::add_data_handlers(const char *name, int flags, uint8_t *data)
{
    add_data_handlers(name, flags, uint8_t_data_handler, data);
}

/** @overload */
void
Element::add_data_handlers(const char *name, int flags, bool *data)
{
    add_data_handlers(name, flags, bool_data_handler, data);
}

/** @overload */
void
Element::add_data_handlers(const char *name, int flags, uint16_t *data)
{
    add_data_handlers(name, flags, uint16_t_data_handler, data);
}

/** @overload */
void
Element::add_data_handlers(const char *name, int flags, int *data)
{
    add_data_handlers(name, flags, integer_data_handler<int>, data);
}

/** @overload */
void
Element::add_data_handlers(const char *name, int flags, unsigned *data)
{
    add_data_handlers(name, flags, integer_data_handler<unsigned>, data);
}

/** @overload */
void
Element::add_data_handlers(const char *name, int flags, atomic_uint32_t *data)
{
    add_data_handlers(name, flags, atomic_uint32_t_data_handler, data);
}

/** @overload */
void
Element::add_data_handlers(const char *name, int flags, long *data)
{
    add_data_handlers(name, flags, integer_data_handler<long>, data);
}

/** @overload */
void
Element::add_data_handlers(const char *name, int flags, unsigned long *data)
{
    add_data_handlers(name, flags, integer_data_handler<unsigned long>, data);
}

#if HAVE_LONG_LONG
/** @overload */
void
Element::add_data_handlers(const char *name, int flags, long long *data)
{
    add_data_handlers(name, flags, integer_data_handler<long long>, data);
}

/** @overload */
void
Element::add_data_handlers(const char *name, int flags, unsigned long long *data)
{
    add_data_handlers(name, flags, integer_data_handler<unsigned long long>, data);
}
#endif

#if HAVE_FLOAT_TYPES
/** @overload */
void
Element::add_data_handlers(const char *name, int flags, double *data)
{
    add_data_handlers(name, flags, double_data_handler, data);
}
#endif

/** @overload */
void
Element::add_data_handlers(const char *name, int flags, IPAddress *data)
{
    add_data_handlers(name, flags, ip_address_data_handler, data);
}

/** @overload */
void
Element::add_data_handlers(const char *name, int flags, EtherAddress *data)
{
    add_data_handlers(name, flags, ether_address_data_handler, data);
}

/** @brief Register read and/or write handlers accessing @a data.
 *
 * This function's read handler returns *@a data unchanged, and its write
 * handler sets *@a data to the input string as received, without unquoting or
 * removing leading and trailing whitespace.
 */
void
Element::add_data_handlers(const char *name, int flags, String *data)
{
    add_data_handlers(name, flags, string_data_handler, data);
}

/** @brief Register read and/or write handlers accessing @a data.
 * @param name handler name
 * @param flags handler flags, containing at least one of Handler::f_read
 * and Handler::f_write
 * @param data pointer to data
 * @param is_interval If true, the read handler unparses *@a data as an
 *   interval. */
void
Element::add_data_handlers(const char *name, int flags, Timestamp *data,
			   bool is_interval)
{
    if (is_interval)
	add_data_handlers(name, flags, interval_data_handler, data);
    else
	add_data_handlers(name, flags, timestamp_data_handler, data);
}

/** @brief Register read and/or write handlers accessing @a data in network
 * byte order.
 *
 * @param name handler name
 * @param flags handler flags, containing at least one of Handler::f_read
 * and Handler::f_write
 * @param data pointer to data
 *
 * Registers read and/or write handlers named @a name for this element.  If
 * (@a flags & Handler::f_read), registers a read handler; if (@a flags &
 * Handler::f_write), registers a write handler.  These handlers read or set
 * the data stored at @a *data, which might, for example, be an element
 * instance variable.
 */
void
Element::add_net_order_data_handlers(const char *name, int flags, uint16_t *data)
{
    add_data_handlers(name, flags, uint16_t_net_data_handler, data);
}

/** @overload */
void
Element::add_net_order_data_handlers(const char *name, int flags, uint32_t *data)
{
    add_data_handlers(name, flags, uint32_t_net_data_handler, data);
}


static int
configuration_handler(int operation, String &str, Element *e,
		      int argno, const char *keyword, ErrorHandler *errh)
{
    Vector<String> conf;
    cp_argvec(e->configuration(), conf);

    if (keyword && *keyword >= '0' && *keyword <= '9' && keyword[1] == ' ') {
	argno = *keyword - '0';
	keyword += 2;
    }

    bool found = false, found_positional = false;
    String value, rest;
    if (keyword)
	(void) Args(e).bind(conf)
	    .read(keyword, AnyArg(), value).read_status(found)
	    .consume();
    if (!found && argno >= 0 && conf.size() > argno
	&& (!keyword || !cp_keyword(conf[argno], &value, &rest) || !rest))
	found = found_positional = true;

    if (operation == Handler::f_read) {
	if (found_positional)
	    str = conf[argno];
	else if (found)
	    str = value;
	else
	    str = String();
    } else if (keyword || found_positional) {
	if (found_positional)
	    conf[argno] = str;
	else
	    conf.push_back(String(keyword) + " " + str);

	// create new configuration before calling live_reconfigure(), in case
	// it mucks with the 'conf' array
	String new_config = cp_unargvec(conf);

	int r = e->live_reconfigure(conf, errh);
	if (r < 0)
	    return r;
	e->router()->set_econfiguration(e->eindex(), new_config);
    } else
	return errh->error("missing mandatory arguments");

    return 0;
}

/** @brief Standard read handler returning a positional argument.
 *
 * Use this function to define a handler that returns one of an element's
 * positional configuration arguments.  The @a thunk argument is a typecast
 * integer that specifies which one.  For instance, to add "first", "second",
 * and "third" read handlers that return the element's first three
 * configuration arguments:
 *
 * @code
 * add_read_handler("first", read_positional_handler, 0);
 * add_read_handler("second", read_positional_handler, 1);
 * add_read_handler("third", read_positional_handler, 2);
 * @endcode
 *
 * Returns the empty string if there aren't enough arguments.
 *
 * @warning
 * Prefer read_keyword_handler() to read_positional_handler().
 *
 * @sa configuration: used to obtain the element's current configuration.
 * @sa read_keyword_handler, reconfigure_positional_handler, add_read_handler
 */
String
Element::read_positional_handler(Element *element, void *user_data)
{
    String str;
    SilentErrorHandler errh;
    (void) configuration_handler(Handler::f_read, str, element, (uintptr_t) user_data, 0, &errh);
    return str;
}

/** @brief Standard read handler returning a keyword argument.
 *
 * Use this function to define a handler that returns one of an element's
 * keyword configuration arguments.  The @a user_data argument is a C string
 * that specifies which one.  For instance, to add a "data" read handler that
 * returns the element's "DATA" keyword argument:
 *
 * @code
 * add_read_handler("data", read_keyword_handler, "DATA");
 * @endcode
 *
 * Returns the empty string if the configuration doesn't have the specified
 * keyword.
 *
 * The keyword might have been passed as a mandatory positional argument.
 * Click will find it anyway if you prefix the keyword name with the
 * mandatory position.  For example, this tells reconfigure_keyword_handler to
 * use the first positional argument for "DATA" if the keyword itself is
 * missing:
 *
 * @code
 * add_write_handler("data", reconfigure_keyword_handler, "0 DATA");
 * @endcode
 *
 * @sa configuration: used to obtain the element's current configuration.
 * @sa read_positional_handler, reconfigure_keyword_handler, add_read_handler
 */
String
Element::read_keyword_handler(Element *element, void *user_data)
{
    String str;
    SilentErrorHandler errh;
    (void) configuration_handler(Handler::f_read, str, element, -1, (const char *) user_data, &errh);
    return str;
}

/** @brief Standard write handler for reconfiguring an element by changing one
 * of its positional arguments.
 *
 * @warning
 * Prefer reconfigure_keyword_handler() to reconfigure_positional_handler().
 *
 * Use this function to define a handler that, when written, reconfigures an
 * element by changing one of its positional arguments.  The @a user_data
 * argument is a typecast integer that specifies which one.  For typecast
 * integer that specifies which one.  For instance, to add "first", "second",
 * and "third" write handlers that change the element's first three
 * configuration arguments:
 *
 * @code
 * add_write_handler("first", reconfigure_positional_handler, 0);
 * add_write_handler("second", reconfigure_positional_handler, 1);
 * add_write_handler("third", reconfigure_positional_handler, 2);
 * @endcode
 *
 * When one of these handlers is written, Click will call the element's
 * configuration() method to obtain the element's current configuration,
 * change the relevant argument, and call live_reconfigure() to reconfigure
 * the element.
 *
 * @sa configuration: used to obtain the element's current configuration.
 * @sa live_reconfigure: used to reconfigure the element.
 * @sa reconfigure_keyword_handler, read_positional_handler, add_write_handler
 */
int
Element::reconfigure_positional_handler(const String &arg, Element *e,
					void *user_data, ErrorHandler *errh)
{
    String str = arg;
    return configuration_handler(Handler::f_write, str, e, (uintptr_t) user_data, 0, errh);
}

/** @brief Standard write handler for reconfiguring an element by changing one
 * of its keyword arguments.
 *
 * Use this function to define a handler that, when written, reconfigures an
 * element by changing one of its keyword arguments.  The @a thunk argument is
 * a C string that specifies which one.  For typecast integer that specifies
 * which one.  For instance, to add a "data" write handler that changes the
 * element's "DATA" configuration argument:
 *
 * @code
 * add_write_handler("data", reconfigure_keyword_handler, "DATA");
 * @endcode
 *
 * When this handler is written, Click will obtain the element's current
 * configuration, remove any previous occurrences of the keyword, add the new
 * keyword argument to the end, and call live_reconfigure() to reconfigure the
 * element.
 *
 * The keyword might have been passed as a mandatory positional argument.
 * Click will find it anyway if you prefix the keyword name with the
 * mandatory position.  For example, this tells reconfigure_keyword_handler to
 * use the first positional argument for "DATA" if the keyword itself is
 * missing:
 *
 * @code
 * add_write_handler("data", reconfigure_keyword_handler, "0 DATA");
 * @endcode
 *
 * @sa configuration: used to obtain the element's current configuration.
 * @sa live_reconfigure: used to reconfigure the element.
 * @sa reconfigure_positional_handler, read_keyword_handler, add_write_handler
 */
int
Element::reconfigure_keyword_handler(const String &arg, Element *e,
				     void *user_data, ErrorHandler *errh)
{
    String str = arg;
    return configuration_handler(Handler::f_write, str, e, -1, (const char *) user_data, errh);
}

/** @brief Handle a low-level remote procedure call.
 *
 * @param command command number
 * @param[in,out] data pointer to any data for the command
 * @return >= 0 on success, < 0 on failure
 *
 * Low-level RPCs are a lightweight mechanism for communicating between
 * user-level programs and a Click kernel module, although they're also
 * available in user-level Click.  Rather than open a file, write ASCII data
 * to the file, and close it, as for handlers, the user-level program calls @c
 * ioctl() on an open file.  Click intercepts the @c ioctl and calls the
 * llrpc() method, passing it the @c ioctl number and the associated @a data
 * pointer.  The llrpc() method should read and write @a data as appropriate.
 * @a data may be either a kernel pointer (i.e., directly accessible) or a
 * user pointer (i.e., requires special macros to access), depending on the
 * LLRPC number; see <click/llrpc.h> for more.
 *
 * A negative return value is interpreted as an error and returned to the user
 * in @c errno.  Overriding implementations should handle @a commands they
 * understand as appropriate, and call their parents' llrpc() method to handle
 * any other commands.  The default implementation simply returns @c -EINVAL.
 *
 * Click elements should never call each other's llrpc() methods directly; use
 * local_llrpc() instead.
 */
int
Element::llrpc(unsigned command, void *data)
{
    (void) command, (void) data;
    return -EINVAL;
}

/** @brief Execute an LLRPC from within the configuration.
 *
 * @param command command number
 * @param[in,out] data pointer to any data for the command
 *
 * Call this function to execute an element's LLRPC from within another
 * element's code.  It executes any setup code necessary to initialize memory
 * state, then calls llrpc().
 */
int
Element::local_llrpc(unsigned command, void *data)
{
#if CLICK_LINUXMODULE
  mm_segment_t old_fs = get_fs();
  set_fs(get_ds());

  int result = llrpc(command, data);

  set_fs(old_fs);
  return result;
#else
  return llrpc(command, data);
#endif
}

// RUNNING

/** @brief Push packet @a p onto push input @a port.
 *
 * @param port the input port number on which the packet arrives
 * @param p the packet
 *
 * An upstream element transferred packet @a p to this element over a push
 * connection.  This element should process the packet as necessary and
 * return.  The packet arrived on input port @a port.  push() must account for
 * the packet either by pushing it further downstream, by freeing it, or by
 * storing it temporarily.
 *
 * The default implementation calls simple_action().
 */
void
Element::push(int port, Packet *p)
{
    p = simple_action(p);
    if (p)
	output(port).push(p);
}

/** @brief Pull a packet from pull output @a port.
 *
 * @param port the output port number receiving the pull request.
 * @return a packet
 *
 * A downstream element initiated a packet transfer from this element over a
 * pull connection.  This element should return a packet pointer, or null if
 * no packet is available.  The pull request arrived on output port @a port.
 *
 * Often, pull() methods will request packets from upstream using
 * input(i).pull().  The default implementation calls simple_action().
 */
Packet *
Element::pull(int port)
{
    Packet *p = input(port).pull();
    if (p)
	p = simple_action(p);
    return p;
}

#if HAVE_BATCH
void Element::push_batch(int port, PacketBatch* batch) {
    for (int i = 0; i < noutputs(); i++) {
        if (output_is_push(i))
            _ports[1][i].start_batch();
    }
    FOR_EACH_PACKET_SAFE(batch,p) {
        push(port,p);
    }
    for (int i = 0; i < noutputs(); i++) {
        if (output_is_push(i))
            _ports[1][i].end_batch();
    }
}

PacketBatch* Element::pull_batch(int port, unsigned max) {
    PacketBatch* batch;
    MAKE_BATCH(pull(port),batch,max);
    return batch;
}
#endif

/** @brief Process a packet for a simple packet filter.
 *
 * @param p the input packet
 * @return the output packet, or null
 *
 * Many elements act as simple packet filters: they receive a packet from
 * upstream using input 0, process that packet, and forward it downstream
 * using output 0.  The simple_action() method automates this process.  The @a
 * p argument is the input packet.  simple_action() should process the packet
 * and return a packet pointer -- either the same packet, a different packet,
 * or null.  If the return value isn't null, Click will forward that packet
 * downstream.
 *
 * simple_action() must account for @a p, either by returning it, by freeing
 * it, or by emitting it on some alternate push output port.  (An optional
 * second push output port 1 is often used to emit erroneous packets.)
 *
 * simple_action() works equally well for push or pull port pairs.  The
 * default push() method calls simple_action() this way:
 *
 * @code
 * if ((p = simple_action(p)))
 *     output(0).push(p);
 * @endcode
 *
 * The default pull() method calls it this way instead:
 *
 * @code
 * if (Packet *p = input(0).pull())
 *     if ((p = simple_action(p)))
 *         return p;
 * return 0;
 * @endcode
 *
 * An element that implements its processing with simple_action() should have
 * a processing() code like AGNOSTIC or "a/ah", and a flow_code() like
 * COMPLETE_FLOW or "x/x" indicating that packets can flow between the first
 * input and the first output.
 *
 * Most elements that use simple_action() have exactly one input and one
 * output.  However, simple_action() may be used for any number of inputs and
 * outputs; a packet arriving on input port P will be emitted or output port
 * P.
 *
 * For technical branch prediction-related reasons, elements that use
 * simple_action() can perform quite a bit slower than elements that use
 * push() and pull() directly.  The devirtualizer (click-devirtualize) can
 * mitigate this effect.
 */
Packet *
Element::simple_action(Packet *p)
{
    return p;
}

/** @brief Run the element's task.
 *
 * @return true if the task accomplished some meaningful work, false otherwise
 *
 * The Task(Element *) constructor creates a Task object that calls this
 * method when it fires.  Most elements that have tasks use this method.
 *
 * @note The default implementation causes an assertion failure.
 */
bool
Element::run_task(Task *)
{
    assert(0 /* run_task implementation missing */);
    return false;
}

/** @brief Run the element's timer.
 *
 * @param timer the timer object that fired
 *
 * The Timer(Element *) constructor creates a Timer object that calls this
 * method when it fires.  Most elements that have timers use this method.
 *
 * @note The default implementation causes an assertion failure.
 */
void
Element::run_timer(Timer *timer)
{
    assert(0 /* run_timer implementation missing */);
    (void) timer;
}

CLICK_ENDDECLS<|MERGE_RESOLUTION|>--- conflicted
+++ resolved
@@ -427,12 +427,9 @@
     in_batch_mode(BATCH_MODE_NO),
 #endif
     receives_batch(false),
-<<<<<<< HEAD
-=======
 #if HAVE_FULLPUSH_NONATOMIC
     _is_fullpush(false),
 #endif
->>>>>>> 057a106d
     _router(0), _eindex(-1)
 {
     nelements_allocated++;
@@ -1757,12 +1754,8 @@
     return b;
 }
 
-<<<<<<< HEAD
-Bitvector Element::get_passing_threads(Element* origin, int level) {
-=======
 Bitvector Element::get_passing_threads(Element*, int level) {
     bool is_fullpush = true;
->>>>>>> 057a106d
     Bitvector b(master()->nthreads());
     for (int i = 0; i < ninputs(); i++) {
         if (input_is_push(i))
@@ -2161,12 +2154,10 @@
       case 2:
         return String(e->router()->home_thread_id(e));
       case 3:
-<<<<<<< HEAD
         return String(e->is_mt_safe());
-=======
+      case 4:
         e->get_passing_threads();
         return String(e->is_fullpush());
->>>>>>> 057a106d
     }
     return "";
 }
@@ -2271,11 +2262,8 @@
   add_read_handler("passing_threads", read_threads_handler, 0, Handler::f_expensive);
   add_read_handler("spawning_threads", read_threads_handler, 1, Handler::f_calm);
   add_read_handler("home_thread", read_threads_handler, 2, Handler::f_calm);
-<<<<<<< HEAD
   add_read_handler("mt_safe", read_threads_handler, 3, Handler::f_calm);
-=======
-  add_read_handler("is_fullpush", read_threads_handler, 3, Handler::f_calm);
->>>>>>> 057a106d
+  add_read_handler("is_fullpush", read_threads_handler, 4, Handler::f_calm);
 #if CLICK_STATS >= 1
   add_read_handler("icounts", read_icounts_handler, 0);
   add_read_handler("ocounts", read_ocounts_handler, 0);
