--- conflicted
+++ resolved
@@ -783,28 +783,12 @@
 #endif
 void Packet::empty_destructor(unsigned char *, size_t, void *) {
 
-<<<<<<< HEAD
-}
-
-=======
->>>>>>> a88048dc
+}
+
 /** @brief Copy the content and annotations of another packet (userlevel).
  * @param source packet
  * @param headroom for the new packet
  */
-<<<<<<< HEAD
-void
-Packet::copy(Packet* p, int headroom)
-{
-	_data = _head + headroom;
-	memcpy(_data,p->data(),p->length());
-	_tail = _data + p->length();
-	copy_annotations(p);
-    ptrdiff_t shift = _data - p->_data;
-    set_mac_header(p->mac_header() ? p->mac_header() + shift : 0);
-    set_network_header(p->network_header() ? p->network_header() + shift : 0);
-    set_transport_header(p->transport_header() ? p->transport_header() + shift : 0);
-=======
 bool
 Packet::copy(Packet* p, int headroom)
 {
@@ -816,7 +800,6 @@
     copy_annotations(p);
     set_mac_header(p->mac_header() ? data() + p->mac_header_offset() : 0);
     set_network_header(p->network_header() ? data() + p->network_header_offset() : 0, p->network_header_length());
->>>>>>> a88048dc
 }
 
 //
