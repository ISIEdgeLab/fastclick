--- conflicted
+++ resolved
@@ -132,26 +132,9 @@
         /* If the packet is an unshared DPDK packet, we can send
          *  the mbuf as it to DPDK*/
         mbuf = (struct rte_mbuf *) p->destructor_argument();
-<<<<<<< HEAD
-=======
         rte_pktmbuf_pkt_len(mbuf) = p->length();
         rte_pktmbuf_data_len(mbuf) = p->length();
         mbuf->data_off = p->headroom();
-        if (p->shared()) {
-            /*Prevent DPDK from freeing the buffer. When all shared packet
-             * are freed, DPDKDevice::free_pkt will effectively destroy it.*/
-            rte_mbuf_refcnt_update(mbuf, 1);
-        } else {
-            //Reset buffer, let DPDK free the buffer when it wants
-            p->reset_buffer();
-        }
-    } else if (create) {
-        mbuf = rte_pktmbuf_alloc(DPDKDevice::get_mpool(rte_socket_id()));
-        memcpy((void*) rte_pktmbuf_mtod(mbuf, unsigned char *), p->data(),
-               p->length());
->>>>>>> 647a3f01
-        rte_pktmbuf_pkt_len(mbuf) = p->length();
-        rte_pktmbuf_data_len(mbuf) = p->length();
         if (p->shared()) {
             /*Prevent DPDK from freeing the buffer. When all shared packet
              * are freed, DPDKDevice::free_pkt will effectively destroy it.*/
