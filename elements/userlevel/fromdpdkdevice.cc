// -*- c-basic-offset: 4; related-file-name: "fromdpdkdevice.hh" -*-
/*
 * fromdpdkdevice.{cc,hh} -- element reads packets live from network via
 * Intel's DPDK
 *
 * Copyright (c) 2014-2015 Cyril Soldani, University of Liège
 * Copyright (c) 2016 Tom Barbette, University of Liège
 *
 * Permission is hereby granted, free of charge, to any person obtaining a
 * copy of this software and associated documentation files (the "Software"),
 * to deal in the Software without restriction, subject to the conditions
 * listed in the Click LICENSE file. These conditions include: you must
 * preserve this copyright notice, and you cannot mention the copyright
 * holders in advertising related to the Software without their permission.
 * The Software is provided WITHOUT ANY WARRANTY, EXPRESS OR IMPLIED. This
 * notice is a summary of the Click LICENSE file; the license in that file is
 * legally binding.
 */

#include <click/config.h>

#include <click/args.hh>
#include <click/error.hh>
#include <click/standard/scheduleinfo.hh>
#include <click/etheraddress.hh>

#include "fromdpdkdevice.hh"

CLICK_DECLS

FromDPDKDevice::FromDPDKDevice() :
    _dev(0), _active(true)
{
	#if HAVE_BATCH
		in_batch_mode = BATCH_MODE_YES;
	#endif
	_burst = 32;
	ndesc = 256;
}

FromDPDKDevice::~FromDPDKDevice()
{
}

int FromDPDKDevice::configure(Vector<String> &conf, ErrorHandler *errh)
{
    //Default parameters
    int numa_node = 0;
    int maxqueues = 128;
    String dev;
    EtherAddress mac;
    bool has_mac = false;

    if (parse(Args(conf, this, errh)
        .read_mp("PORT", dev))
        .read("NDESC", ndesc)
        .read("MAC", mac).read_status(has_mac)
<<<<<<< HEAD
=======
        .read("MAXQUEUES",maxqueues)
>>>>>>> 057a106d
        .read("ACTIVE", _active)
        .complete() < 0)
        return -1;

    if (!DPDKDeviceArg::parse(dev, _dev)) {
        if (allow_nonexistent)
            return 0;
        else
            return errh->error("%s : Unknown or invalid PORT", dev.c_str());
    }

    if (_use_numa) {
        numa_node = DPDKDevice::get_port_numa_node(_dev->port_id);
    }

    int r;
    if (n_queues == -1) {
	if (firstqueue == -1) {
		firstqueue = 0;
		//With DPDK we'll take as many queues as available threads
		 r = configure_rx(numa_node,1,maxqueues,errh);
	} else {
		//If a queue number is setted, user probably want only one queue
		r = configure_rx(numa_node,1,1,errh);
	}
    } else {
        if (firstqueue == -1)
            firstqueue = 0;
        r = configure_rx(numa_node,n_queues,n_queues,errh);
    }
    if (r != 0) return r;

    if (has_mac)
        _dev->set_mac(mac);

    return 0;
}

int FromDPDKDevice::initialize(ErrorHandler *errh)
{
    int ret;

    if (!_dev)
        return 0;

    ret = initialize_rx(errh);
    if (ret != 0) return ret;

    for (int i = firstqueue; i < firstqueue + n_queues; i++) {
        ret = _dev->add_rx_queue(i , _promisc, ndesc, errh);
        if (ret != 0) return ret;
    }

    ret = initialize_tasks(_active,errh);
    if (ret != 0) return ret;

    if (queue_share > 1)
        return errh->error("Sharing queue between multiple threads is not yet supported by FromDPDKDevice. Raise the number using N_QUEUES of queues or limit the number of threads using MAXTHREADS");

    if (all_initialized()) {
        ret = DPDKDevice::initialize(errh);
        if (ret != 0) return ret;
    }

    return ret;
}

void FromDPDKDevice::cleanup(CleanupStage)
{
	cleanup_tasks();
}

bool FromDPDKDevice::run_task(Task * t)
{
    struct rte_mbuf *pkts[_burst];
    int ret = 0;

    for (int iqueue = queue_for_thisthread_begin(); iqueue<=queue_for_thisthread_end();iqueue++) {
#if HAVE_BATCH
	 PacketBatch* head = 0;
     WritablePacket *last;
#endif
        unsigned n = rte_eth_rx_burst(_dev->port_id, iqueue, pkts, _burst);
        for (unsigned i = 0; i < n; ++i) {
            unsigned char* data = rte_pktmbuf_mtod(pkts[i], unsigned char *);
            rte_prefetch0(data);
#if CLICK_PACKET_USE_DPDK
            WritablePacket *p = Packet::make(pkts[i]);
#elif HAVE_ZEROCOPY
            WritablePacket *p = Packet::make(data,
                     rte_pktmbuf_data_len(pkts[i]),
                     DPDKDevice::free_pkt,
                     pkts[i],
                     rte_pktmbuf_headroom(pkts[i]),
                     rte_pktmbuf_tailroom(pkts[i])
                     );
#else
            WritablePacket *p = Packet::make(data,
                                     (uint32_t)rte_pktmbuf_pkt_len(pkts[i]));
            rte_pktmbuf_free(pkts[i]);
            data = p->data();
#endif
            p->set_packet_type_anno(Packet::HOST);
            p->set_mac_header(data);
            if (_set_rss_aggregate)
#if RTE_VERSION > RTE_VERSION_NUM(1,7,0,0)
                SET_AGGREGATE_ANNO(p,pkts[i]->hash.rss);
#else
                SET_AGGREGATE_ANNO(p,pkts[i]->pkt.hash.rss);
#endif
#if HAVE_BATCH
            if (head == NULL)
                head = PacketBatch::start_head(p);
            else
                last->set_next(p);
            last = p;
#else
             output(0).push(p);
#endif
        }
#if HAVE_BATCH
        if (head) {
            head->make_tail(last,n);
            output_push_batch(0,head);
        }
#endif
        if (n) {
            add_count(n);
            ret = 1;
        }
    }

    /*We reschedule directly, as we cannot know if there is actually packet
     * available and dpdk has no select mechanism*/
    t->fast_reschedule();
    return (ret);
}

String FromDPDKDevice::read_handler(Element *e, void * thunk)
{
    FromDPDKDevice *fd = static_cast<FromDPDKDevice *>(e);

    switch((uintptr_t) thunk) {
        case h_active:
              if (!fd->_dev)
                  return "false";
              else
                  return "true";
        case h_mac: {
            if (!fd->_dev)
                return String::make_empty();
            struct ether_addr mac_addr;
            rte_eth_macaddr_get(fd->_dev->port_id, &mac_addr);
            return EtherAddress((unsigned char*)&mac_addr).unparse();
        }
    }

    return 0;
}

String FromDPDKDevice::status_handler(Element *e, void * thunk)
{
    FromDPDKDevice *fd = static_cast<FromDPDKDevice *>(e);
    struct rte_eth_link link;
    if (!fd->_dev)
        return "0";

    rte_eth_link_get_nowait(fd->_dev->port_id, &link);
#ifndef ETH_LINK_UP
    #define ETH_LINK_UP 1
#endif
    switch((uintptr_t) thunk) {
      case h_carrier:
          return (link.link_status == ETH_LINK_UP ? "1" : "0");
      case h_duplex:
          return (link.link_status == ETH_LINK_UP ? (link.link_duplex == ETH_LINK_FULL_DUPLEX ? "1" : "0") : "-1");
#if RTE_VERSION >= RTE_VERSION_NUM(16,04,0,0)
      case h_autoneg:
          return String(link.link_autoneg);
#endif
      case h_speed:
          return String(link.link_speed);
    }
    return 0;
}

String FromDPDKDevice::statistics_handler(Element *e, void * thunk)
{
    FromDPDKDevice *fd = static_cast<FromDPDKDevice *>(e);
    struct rte_eth_stats stats;
    if (!fd->_dev)
        return "0";

    if (rte_eth_stats_get(fd->_dev->port_id, &stats))
        return String::make_empty();

    switch((uintptr_t) thunk) {
        case h_ipackets:
            return String(stats.ipackets);
        case h_ibytes:
            return String(stats.ibytes);
<<<<<<< HEAD
=======
        case h_idropped:
            return String(stats.imissed);
>>>>>>> 057a106d
        case h_ierrors:
            return String(stats.ierrors);
    }

    return 0;
}

void FromDPDKDevice::add_handlers()
{


    add_read_handler("duplex",status_handler, h_duplex);
#if RTE_VERSION >= RTE_VERSION_NUM(16,04,0,0)
    add_read_handler("autoneg",status_handler, h_autoneg);
#endif
    add_read_handler("speed",status_handler, h_speed);
    add_read_handler("carrier",status_handler, h_carrier);

    add_read_handler("active", read_handler, h_active);
    add_read_handler("count", count_handler, 0);
    add_read_handler("mac",read_handler, h_mac);

    add_read_handler("hw_count",statistics_handler, h_ipackets);
    add_read_handler("hw_bytes",statistics_handler, h_ibytes);
<<<<<<< HEAD
=======
    add_read_handler("hw_dropped",statistics_handler, h_idropped);
>>>>>>> 057a106d
    add_read_handler("hw_errors",statistics_handler, h_ierrors);

    add_write_handler("reset_counts", reset_count_handler, 0, Handler::BUTTON);

    add_data_handlers("burst", Handler::h_read | Handler::h_write, &_burst);
}

CLICK_ENDDECLS
ELEMENT_REQUIRES(userlevel dpdk QueueDevice)
EXPORT_ELEMENT(FromDPDKDevice)
ELEMENT_MT_SAFE(FromDPDKDevice)<|MERGE_RESOLUTION|>--- conflicted
+++ resolved
@@ -55,10 +55,7 @@
         .read_mp("PORT", dev))
         .read("NDESC", ndesc)
         .read("MAC", mac).read_status(has_mac)
-<<<<<<< HEAD
-=======
         .read("MAXQUEUES",maxqueues)
->>>>>>> 057a106d
         .read("ACTIVE", _active)
         .complete() < 0)
         return -1;
@@ -260,11 +257,8 @@
             return String(stats.ipackets);
         case h_ibytes:
             return String(stats.ibytes);
-<<<<<<< HEAD
-=======
         case h_idropped:
             return String(stats.imissed);
->>>>>>> 057a106d
         case h_ierrors:
             return String(stats.ierrors);
     }
@@ -289,10 +283,7 @@
 
     add_read_handler("hw_count",statistics_handler, h_ipackets);
     add_read_handler("hw_bytes",statistics_handler, h_ibytes);
-<<<<<<< HEAD
-=======
     add_read_handler("hw_dropped",statistics_handler, h_idropped);
->>>>>>> 057a106d
     add_read_handler("hw_errors",statistics_handler, h_ierrors);
 
     add_write_handler("reset_counts", reset_count_handler, 0, Handler::BUTTON);
