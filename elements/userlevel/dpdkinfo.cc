--- conflicted
+++ resolved
@@ -30,11 +30,7 @@
     instance = this;
     if (Args(conf, this, errh)
         .read_p("NB_MBUF", DPDKDevice::NB_MBUF)
-<<<<<<< HEAD
-        .read("MBUF_SIZE", DPDKDevice::MBUF_SIZE)
-=======
         .read("MBUF_SIZE", DPDKDevice::MBUF_DATA_SIZE)
->>>>>>> c65e36b9
         .read("MBUF_CACHE_SIZE", DPDKDevice::MBUF_CACHE_SIZE)
         .read("RX_PTHRESH", DPDKDevice::RX_PTHRESH)
         .read("RX_HTHRESH", DPDKDevice::RX_HTHRESH)
@@ -42,7 +38,7 @@
         .read("TX_PTHRESH", DPDKDevice::TX_PTHRESH)
         .read("TX_HTHRESH", DPDKDevice::TX_HTHRESH)
         .read("TX_WTHRESH", DPDKDevice::TX_WTHRESH)
-         .read("MEMPOOL_PREFIX", DPDKDevice::MEMPOOL_PREFIX)
+        .read("MEMPOOL_PREFIX", DPDKDevice::MEMPOOL_PREFIX)
         .complete() < 0)
         return -1;
 
