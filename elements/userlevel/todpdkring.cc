--- conflicted
+++ resolved
@@ -123,18 +123,6 @@
         _iqueue.timeout.move_thread(click_current_cpu_id());
     }
 
-    /*
-    click_chatter("[%s] Initialized with the following options: \n", name().c_str());
-    click_chatter("|->  MEM_POOL: %s \n", _MEM_POOL.c_str());
-    click_chatter("|-> FROM_PROC: %s \n", _origin.c_str());
-    click_chatter("|->   TO_PROC: %s \n", _destination.c_str());
-    click_chatter("|-> NUMA ZONE: %d \n", _numa_zone);
-    click_chatter("|->    IQUEUE: %d \n", _internal_tx_queue_size);
-    click_chatter("|->     BURST: %d \n", _burst_size);
-    click_chatter("|->     NDESC: %d \n", _ndesc);
-    click_chatter("|->   TIMEOUT: %d \n", _timeout);
-    */
-
     return 0;
 }
 
@@ -276,15 +264,9 @@
     } while ( unlikely(_blocking && congestioned) );
 
 #if !CLICK_PACKET_USE_DPDK
-<<<<<<< HEAD
-//    if ( likely(is_fullpush()) )
-//        p->safe_kill();
-//    else
-=======
     if ( likely(is_fullpush()) )
         p->kill_nonatomic();
     else
->>>>>>> 057a106d
         p->kill();
 #endif
 
