--- conflicted
+++ resolved
@@ -70,11 +70,7 @@
     int highwater_length() const		{ return _highwater_length; }
 
 
-<<<<<<< HEAD
-    bool get_spawning_threads(Bitvector& b, bool isoutput);
-=======
-    bool get_spawning_threads(Bitvector& b, bool isoutput) override;
->>>>>>> 32d8837b
+    bool get_spawning_threads(Bitvector& b, bool);
 
     inline bool enq(Packet*);
     inline void lifo_enq(Packet*);
