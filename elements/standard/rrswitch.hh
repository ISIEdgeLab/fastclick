#ifndef CLICK_RRSWITCH_HH
#define CLICK_RRSWITCH_HH
#include <click/batchelement.hh>
#include <click/atomic.hh>
CLICK_DECLS

/*
 * =c
 * RoundRobinSwitch
 * =s classification
 * sends packets to round-robin outputs
 * =io
 * one input, one or more outputs
 * =d
 * Pushes each arriving packet to one of the N outputs. The next packet
 * will be pushed to the following output in round-robin order.
 *
 * =a StrideSwitch, Switch, HashSwitch, RandomSwitch, RoundRobinSched
 */

class RoundRobinSwitch : public BatchElement {

  atomic_uint32_t _next;
  unsigned _max;
<<<<<<< HEAD
=======
  bool _split_batch;
>>>>>>> 057a106d
 public:

  RoundRobinSwitch() CLICK_COLD;

  const char *class_name() const	{ return "RoundRobinSwitch"; }
  const char *port_count() const	{ return "1/1-"; }
  const char *processing() const	{ return PUSH; }

  int configure(Vector<String> &conf, ErrorHandler *errh);

  void push(int, Packet *);
#if HAVE_BATCH
  void push_batch(int, PacketBatch *);
#endif
  void add_handlers();

 private:
  inline int next(Packet*);
};

CLICK_ENDDECLS
#endif<|MERGE_RESOLUTION|>--- conflicted
+++ resolved
@@ -22,10 +22,7 @@
 
   atomic_uint32_t _next;
   unsigned _max;
-<<<<<<< HEAD
-=======
   bool _split_batch;
->>>>>>> 057a106d
  public:
 
   RoundRobinSwitch() CLICK_COLD;
