--- conflicted
+++ resolved
@@ -35,20 +35,13 @@
 
 LookupIPRouteMP::LookupIPRouteMP()
 {
-<<<<<<< HEAD
-
-=======
 #if HAVE_USER_MULTITHREAD
     _cache = 0;
 #endif
->>>>>>> 0130e100
 }
 
 LookupIPRouteMP::~LookupIPRouteMP()
 {
-#if HAVE_USER_MULTITHREAD
-    free(_cache);
-#endif
 }
 
 int
@@ -95,20 +88,12 @@
 LookupIPRouteMP::initialize(ErrorHandler *)
 {
 #if HAVE_USER_MULTITHREAD
-<<<<<<< HEAD
-  _cache = (struct cache_entry*)malloc(sizeof(*_cache) * click_nr_cpu());
-=======
   _cache = (struct cache_entry*)malloc(sizeof(*_cache) * click_max_cpu_ids());
->>>>>>> 0130e100
 #endif
 
   click_chatter("LookupIPRouteMP alignment: %p, %p",
                 &(_cache[0]._last_addr_1), &(_cache[1]._last_addr_1));
-<<<<<<< HEAD
-  for (int i=0; i<click_nr_cpu(); i++) {
-=======
   for (unsigned i=0; i<click_max_cpu_ids(); i++) {
->>>>>>> 0130e100
     _cache[i]._last_addr_1 = IPAddress();
     _cache[i]._last_addr_2 = IPAddress();
   }
