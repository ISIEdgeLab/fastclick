--- conflicted
+++ resolved
@@ -26,7 +26,7 @@
 MultiReplayBase::MultiReplayBase() : _active(true), _loaded(false), _burst(64), _stop(-1), _quick_clone(false), _task(this), _queue_head(0), _queue_current(0), _use_signal(false),_verbose(false)
 {
 #if HAVE_BATCH
-	in_batch_mode = BATCH_MODE_YES;
+    in_batch_mode = BATCH_MODE_YES;
 #endif
 }
 
@@ -36,95 +36,95 @@
 
 
 inline bool MultiReplayBase::load_packets() {
-		Packet* p_input[ninputs()];
-		bzero(p_input,sizeof(Packet*) * ninputs());
-		int first_i = -1;
-		Timestamp first_t;
-		Packet* queue_tail = 0;
-		int count = 0;
-
-		click_chatter("Loading %s with %d inputs.",name().c_str(),ninputs());
-		//Dry is the index of the first input to dry out
-		int dry = -1;
-		do {
-			for (int i = 0; i < ninputs(); i++) {
-				if (p_input[i] == 0) {
-					do_pull:
-#if HAVE_BATCH
-					p_input[i] = input_pull_batch(i,1);
+        Packet* p_input[ninputs()];
+        bzero(p_input,sizeof(Packet*) * ninputs());
+        int first_i = -1;
+        Timestamp first_t;
+        Packet* queue_tail = 0;
+        int count = 0;
+
+        click_chatter("Loading %s with %d inputs.",name().c_str(),ninputs());
+        //Dry is the index of the first input to dry out
+        int dry = -1;
+        do {
+            for (int i = 0; i < ninputs(); i++) {
+                if (p_input[i] == 0) {
+                    do_pull:
+#if HAVE_BATCH
+                    p_input[i] = input_pull_batch(i,1);
 #else
-					p_input[i] = input(i).pull();
-#endif
-					if (p_input[i] == 0) {
-						if (_use_signal && _input[i].signal.active()) {
-							goto do_pull;
-						}
-						dry = i;
-						break;
-					}
-				}
-
-				Packet*& p = p_input[i];
-				Timestamp t = p->timestamp_anno();
-				if (i == 0) {
-					first_i = 0;
-					first_t = t;
-				} else {
-					if (t <  first_t) {
-						first_i = i;
-						first_t = t;
-					}
-				}
-			}
-			if (dry >= 0)
-				break;
-			if (!_queue_head) {
-				_queue_head = p_input[first_i];
-			} else {
-				queue_tail->set_next(p_input[first_i]);
-			}
-			queue_tail = p_input[first_i];
-			SET_PAINT_ANNO(p_input[first_i],first_i);
-			p_input[first_i] = 0;
-			count++;
-			if (!router()->running())
-				return false;
-		} while(dry < 0);
-
-		click_chatter("%s : Successfully loaded %d packets. Input %d dried out.",name().c_str(),count,dry);
-
-		//Clean left overs
-		for (int i = 0; i < ninputs(); i++) {
-			if (p_input[i])
-				p_input[i]->kill();
-		}
-		_loaded = true;
-		_queue_current = _queue_head;
-		return true;
+                    p_input[i] = input(i).pull();
+#endif
+                    if (p_input[i] == 0) {
+                        if (_use_signal && _input[i].signal.active()) {
+                            goto do_pull;
+                        }
+                        dry = i;
+                        break;
+                    }
+                }
+
+                Packet*& p = p_input[i];
+                Timestamp t = p->timestamp_anno();
+                if (i == 0) {
+                    first_i = 0;
+                    first_t = t;
+                } else {
+                    if (t <  first_t) {
+                        first_i = i;
+                        first_t = t;
+                    }
+                }
+            }
+            if (dry >= 0)
+                break;
+            if (!_queue_head) {
+                _queue_head = p_input[first_i];
+            } else {
+                queue_tail->set_next(p_input[first_i]);
+            }
+            queue_tail = p_input[first_i];
+            SET_PAINT_ANNO(p_input[first_i],first_i);
+            p_input[first_i] = 0;
+            count++;
+            if (!router()->running())
+                return false;
+        } while(dry < 0);
+
+        click_chatter("%s : Successfully loaded %d packets. Input %d dried out.",name().c_str(),count,dry);
+
+        //Clean left overs
+        for (int i = 0; i < ninputs(); i++) {
+            if (p_input[i])
+                p_input[i]->kill();
+        }
+        _loaded = true;
+        _queue_current = _queue_head;
+        return true;
 }
 
 inline void MultiReplayBase::check_end_loop(Task* t) {
-	if (unlikely(!_queue_current)) {
-		_queue_current = _queue_head;
-		if (_stop > 0)
-			_stop--;
-		if (_stop == 0) {
-			router()->please_stop_driver();
-			_active = false;
-			return;
-		}
-		if (_verbose)
-			click_chatter("MultiReplay loop");
-	}
-	t->fast_reschedule();
+    if (unlikely(!_queue_current)) {
+        _queue_current = _queue_head;
+        if (_stop > 0)
+            _stop--;
+        if (_stop == 0) {
+            router()->please_stop_driver();
+            _active = false;
+            return;
+        }
+        if (_verbose)
+            click_chatter("MultiReplay loop");
+    }
+    t->fast_reschedule();
 }
 
 void MultiReplayBase::cleanup_packets() {
-	while (_queue_head) {
-		Packet* next = _queue_head->next();
-		_queue_head->kill();
-		_queue_head = next;
-	}
+    while (_queue_head) {
+        Packet* next = _queue_head->next();
+        _queue_head->kill();
+        _queue_head = next;
+    }
 }
 
 void MultiReplayBase::cleanup(CleanupStage) {
@@ -187,9 +187,9 @@
 MultiReplay::cast(const char *n)
 {
     if (strcmp(n, Notifier::EMPTY_NOTIFIER) == 0)
-	return static_cast<Notifier *>(&_notifier);
+    return static_cast<Notifier *>(&_notifier);
     else
-	return Element::cast(n);
+    return Element::cast(n);
 }
 
 
@@ -197,26 +197,26 @@
 MultiReplay::configure(Vector<String> &conf, ErrorHandler *errh)
 {
     if (Args(conf, this, errh)
-   .read_p("STOP", _stop)
-   .read("QUEUE", _queue)
-	.read("QUICK_CLONE", _quick_clone)
-	.read("USE_SIGNAL",_use_signal)
-	.read("ACTIVE",_active)
-   .read("VERBOSE", _verbose)
-	.complete() < 0)
+        .read_p("QUEUE", _queue)
+        .read("STOP", _stop)
+        .read("QUICK_CLONE", _quick_clone)
+        .read("USE_SIGNAL",_use_signal)
+        .read("ACTIVE",_active)
+        .read("VERBOSE", _verbose)
+    .complete() < 0)
     return -1;
     return 0;
 }
 
 Packet* MultiReplay::pull(int port) {
-	_task.reschedule();
+    _task.reschedule();
     return _output[port].ring.extract();
 }
 
 #if HAVE_BATCH
 PacketBatch* MultiReplay::pull_batch(int port, unsigned max) {
-	PacketBatch* head;
-	_task.reschedule();
+    PacketBatch* head;
+    _task.reschedule();
     MAKE_BATCH(_output[port].ring.extract(),head,max);
     return head;
 }
@@ -224,18 +224,18 @@
 
 int
 MultiReplay::initialize(ErrorHandler * errh) {
-	_notifier.initialize(Notifier::EMPTY_NOTIFIER, router());
-	_notifier.set_active(false,false);
-	_input.resize(ninputs());
-	for (int i = 0 ; i < ninputs(); i++) {
-		_input[i].signal = Notifier::upstream_empty_signal(this, i, (Task*)NULL);
-	}
-	_output.resize(noutputs());
-	for (int i = 0; i < _output.size(); i++) {
-		_output[i].ring.initialize(_queue);
-	}
-	ScheduleInfo::initialize_task(this,&_task,_active,errh);
-	return 0;
+    _notifier.initialize(Notifier::EMPTY_NOTIFIER, router());
+    _notifier.set_active(false,false);
+    _input.resize(ninputs());
+    for (int i = 0 ; i < ninputs(); i++) {
+        _input[i].signal = Notifier::upstream_empty_signal(this, i, (Task*)NULL);
+    }
+    _output.resize(noutputs());
+    for (int i = 0; i < _output.size(); i++) {
+        _output[i].ring.initialize(_queue);
+    }
+    ScheduleInfo::initialize_task(this,&_task,_active,errh);
+    return 0;
 }
 
 
@@ -243,37 +243,37 @@
 bool
 MultiReplay::run_task(Task* task)
 {
-	if (!_active)
-		return false;
-
-	if (unlikely(!_loaded && !load_packets()))
-		return false;
-
-	unsigned int n = 0;
-	while (_queue_current != 0 && n < _burst) {
-		Packet* p = _queue_current;
-
-		if (_output[PAINT_ANNO(p)].ring.is_full()) {
-			_notifier.sleep();
-			return n > 0;
-		} else {
-			_queue_current = p->next();
-			Packet* q;
-			if (_stop != 1) {
-				q = p->clone(_quick_clone);
-			} else {
-				q = p;
-				_queue_head = _queue_current;
-			}
-			assert(_output[PAINT_ANNO(p)].ring.insert(q));
-			_notifier.wake();
-		}
-		n++;
-	}
-
-	check_end_loop(task);
-
-	return n > 0;
+    if (!_active)
+        return false;
+
+    if (unlikely(!_loaded && !load_packets()))
+        return false;
+
+    unsigned int n = 0;
+    while (_queue_current != 0 && n < _burst) {
+        Packet* p = _queue_current;
+
+        if (_output[PAINT_ANNO(p)].ring.is_full()) {
+            _notifier.sleep();
+            return n > 0;
+        } else {
+            _queue_current = p->next();
+            Packet* q;
+            if (_stop != 1) {
+                q = p->clone(_quick_clone);
+            } else {
+                q = p;
+                _queue_head = _queue_current;
+            }
+            assert(_output[PAINT_ANNO(p)].ring.insert(q));
+            _notifier.wake();
+        }
+        n++;
+    }
+
+    check_end_loop(task);
+
+    return n > 0;
 }
 
 
@@ -291,98 +291,90 @@
 MultiReplayUnqueue::configure(Vector<String> &conf, ErrorHandler *errh)
 {
     if (Args(conf, this, errh)
-	.read_p("STOP", _stop)
-	.read("QUICK_CLONE", _quick_clone)
-	.read("USE_SIGNAL",_use_signal)
-	.read("ACTIVE",_active)
-	.read("VERBOSE", _verbose)
-	.complete() < 0)
+        .read("STOP", _stop)
+        .read("QUICK_CLONE", _quick_clone)
+        .read("USE_SIGNAL",_use_signal)
+        .read("ACTIVE",_active)
+        .read("VERBOSE", _verbose)
+        .complete() < 0)
     return -1;
     return 0;
 }
 
 int
 MultiReplayUnqueue::initialize(ErrorHandler * errh) {
-	_input.resize(ninputs());
-	for (int i = 0 ; i < ninputs(); i++) {
-		_input[i].signal = Notifier::upstream_empty_signal(this, i, (Task*)NULL);
-	}
-	ScheduleInfo::initialize_task(this,&_task,true,errh);
-	return 0;
+    _input.resize(ninputs());
+    for (int i = 0 ; i < ninputs(); i++) {
+        _input[i].signal = Notifier::upstream_empty_signal(this, i, (Task*)NULL);
+    }
+    ScheduleInfo::initialize_task(this,&_task,true,errh);
+    return 0;
 }
 
 bool
 MultiReplayUnqueue::run_task(Task* task)
 {
-	if (!_active)
-		return false;
-
-	if (unlikely(!_loaded && !load_packets()))
-		return false;
-	unsigned int n = 0;
-#if HAVE_BATCH
-	unsigned int c = 0;
-	PacketBatch* head = 0;
-	Packet* last = 0;
-#endif
-	while (_queue_current != 0 && n < _burst) {
-		Packet* p = _queue_current;
-
-			_queue_current = p->next();
-			Packet* q;
-			if (_stop != 1) {
-				q = p->clone(_quick_clone);
-			} else {
-				q = p;
-				_queue_head = _queue_current;
-			}
-#if HAVE_BATCH
-			if (head == 0) {
-				head = PacketBatch::start_head(q);
-				if (_quick_clone)
-<<<<<<< HEAD
-					SET_PAINT_ANNO(head,PAINT_ANNO(p));
-=======
-				    SET_PAINT_ANNO(head,PAINT_ANNO(p));
->>>>>>> f37504c9
-				last = head;
-				c = 1;
-			} else {
-				//If next packet is for another output, send the pending batch and start a new one
-				if (PAINT_ANNO(p) != PAINT_ANNO(head)) {
-					output_push_batch(PAINT_ANNO(head),head->make_tail(last,c));
-					head = PacketBatch::start_head(q);
-					if (_quick_clone)
-<<<<<<< HEAD
-						SET_PAINT_ANNO(head,PAINT_ANNO(p));
-=======
-					    SET_PAINT_ANNO(head,PAINT_ANNO(p));
->>>>>>> f37504c9
-					last = head;
-					c = 1;
-				} else {
-					//Just add the packet to the end of the batch
-					last->set_next(q);
-					last = q;
-					c++;
-				}
-			}
+    if (!_active)
+        return false;
+
+    if (unlikely(!_loaded && !load_packets()))
+        return false;
+    unsigned int n = 0;
+#if HAVE_BATCH
+    unsigned int c = 0;
+    PacketBatch* head = 0;
+    Packet* last = 0;
+#endif
+    while (_queue_current != 0 && n < _burst) {
+        Packet* p = _queue_current;
+
+            _queue_current = p->next();
+            Packet* q;
+            if (_stop != 1) {
+                q = p->clone(_quick_clone);
+            } else {
+                q = p;
+                _queue_head = _queue_current;
+            }
+#if HAVE_BATCH
+            if (head == 0) {
+                head = PacketBatch::start_head(q);
+                if (_quick_clone)
+                    SET_PAINT_ANNO(head,PAINT_ANNO(q));
+                last = head;
+                c = 1;
+            } else {
+                //If next packet is for another output, send the pending batch and start a new one
+                if (PAINT_ANNO(q) != PAINT_ANNO(head)) {
+                    output_push_batch(PAINT_ANNO(head),head->make_tail(last,c));
+                    head = PacketBatch::start_head(q);
+                    if (_quick_clone)
+                        SET_PAINT_ANNO(head,PAINT_ANNO(q));
+                    last = head;
+                    c = 1;
+                } else {
+                    //Just add the packet to the end of the batch
+                    last->set_next(q);
+                    last = q;
+                    c++;
+                }
+            }
 #else
-			output(PAINT_ANNO(p)).push(q);
-#endif
-		n++;
-	}
-
-#if HAVE_BATCH
-	//Flush pending batch
-	if (head)
-		output_push_batch(PAINT_ANNO(head),head->make_tail(last,c));
-#endif
-
-
-	check_end_loop(task);
-
-	return n > 0;
+            output(PAINT_ANNO(q)).push(q);
+#endif
+        n++;
+    }
+
+#if HAVE_BATCH
+    //Flush pending batch
+    if (head)
+        output_push_batch(PAINT_ANNO(head),head->make_tail(last,c));
+#endif
+
+
+    check_end_loop(task);
+
+    return n > 0;
 }
 
 
