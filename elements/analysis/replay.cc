--- conflicted
+++ resolved
@@ -136,13 +136,6 @@
     if (args
         .read("QUEUE", _queue)
         .read("USE_SIGNAL",_use_signal)
-<<<<<<< HEAD
-        .read("ACTIVE",_active)
-        .read("VERBOSE", _verbose)
-        .read("LIMIT", _limit)
-        .read("FREEONTERMINATE", _freeonterminate)
-=======
->>>>>>> 33c751e1
     .complete() < 0)
         return -1;
 
@@ -237,13 +230,6 @@
         return -1;
     if (args
         .read("USE_SIGNAL",_use_signal)
-<<<<<<< HEAD
-        .read("ACTIVE",_active)
-        .read("VERBOSE", _verbose)
-        .read("LIMIT", _limit)
-        .read("FREEONTERMINATE", _freeonterminate)
-=======
->>>>>>> 33c751e1
         .complete() < 0)
         return -1;
     return 0;
