--- conflicted
+++ resolved
@@ -45,17 +45,8 @@
 
 inline int CheckNumberPacket::smaction(Packet* p) {
     WritablePacket *wp = nullptr;
-<<<<<<< HEAD
-    if (p->length() >= _offset + 8) {
-        wp = p->uniqueify();
-    } else {
-        wp = p->put(_offset + 8 - p->length());
-        assert(wp);
-        wp->ip_header()->ip_len = htons(_offset + 8);
-=======
     if ((int)p->length() < _offset + 8) {
         return 1;
->>>>>>> 057a106d
     }
     uint64_t n = *reinterpret_cast<const uint64_t *>(p->data() + _offset);
     if (n >= (uint64_t)_count) {
@@ -74,12 +65,7 @@
 
 #if HAVE_BATCH
 void
-<<<<<<< HEAD
-CheckNumberPacket::push_batch(int i, PacketBatch *batch) {
-    PacketBatch* ok = 0;
-=======
 CheckNumberPacket::push_batch(int, PacketBatch *batch) {
->>>>>>> 057a106d
     CLASSIFY_EACH_PACKET(2,smaction,batch,checked_output_push_batch);
 }
 #endif
@@ -129,7 +115,7 @@
 }
 
 int
-CheckNumberPacket::write_handler(const String &s_in, Element *e, void *thunk, ErrorHandler *errh)
+CheckNumberPacket::write_handler(const String &s_in, Element *e, void *thunk, ErrorHandler *)
 {
     CheckNumberPacket *fd = static_cast<CheckNumberPacket *>(e);
     String s = cp_uncomment(s_in);
