--- conflicted
+++ resolved
@@ -46,11 +46,8 @@
 private:
     Vector<unsigned> _delays;
     int _offset;
-<<<<<<< HEAD
     int _limit;
-=======
     int _max_delay;
->>>>>>> 33c751e1
     RecordTimestamp* _rt;
     atomic_uint32_t nd;
     inline int smaction(Packet* p);
