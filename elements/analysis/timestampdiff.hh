--- conflicted
+++ resolved
@@ -51,14 +51,9 @@
     inline int smaction(Packet* p);
 
     RecordTimestamp* get_recordtimestamp_instance();
-<<<<<<< HEAD
 
-    void min_mean_max(std::vector<unsigned> &vec, unsigned &min, double &mean, unsigned &max);
-    double percentile(std::vector<unsigned> &vec, double percent);
-=======
     void min_mean_max(Vector<unsigned> &vec, unsigned &min, double &mean, unsigned &max);
     double percentile(Vector<unsigned> &vec, double percent);
->>>>>>> 38425db3
 };
 
 CLICK_ENDDECLS
