--- conflicted
+++ resolved
@@ -22,8 +22,11 @@
     - compiler: clang
       env: FRAMEWORK=dpdk VERSION=2.1.0 CONFIG="--enable-batch --disable-verbose-batch"
     - compiler: clang
-<<<<<<< HEAD
       env: FRAMEWORK=dpdk VERSION=2.2.0 CONFIG="--enable-batch --disable-verbose-batch"
+    - compiler: clang
+      env: FRAMEWORK=dpdk VERSION=16.04 CONFIG="--enable-batch --disable-verbose-batch"
+    - compiler: clang
+      env: FRAMEWORK=dpdk VERSION=16.07 CONFIG="--enable-batch --disable-verbose-batch"
     - compiler: clang
       env: FRAMEWORK=dpdk VERSION=1.8.0 CONFIG="--disable-batch"
     - compiler: clang
@@ -32,43 +35,31 @@
       env: FRAMEWORK=dpdk VERSION=2.1.0 CONFIG="--disable-batch"
     - compiler: clang
       env: FRAMEWORK=dpdk VERSION=2.2.0 CONFIG="--disable-batch"
-=======
-      env: FRAMEWORK=dpdk VERSION=2.2.0
     - compiler: clang
-      env: FRAMEWORK=dpdk VERSION=16.04
+      env: FRAMEWORK=dpdk VERSION=16.04 CONFIG="--disable-batch"
     - compiler: clang
-      env: FRAMEWORK=dpdk VERSION=16.07
->>>>>>> 77a7b69a
+      env: FRAMEWORK=dpdk VERSION=16.07 CONFIG="--disable-batch"
 env:
   global:
     - FLAGS="--enable-ip6 --enable-json -disable-linuxmodule"
-    - CXXFLAGS="-std=gnu++11"
     - GCC_VERSION="4.8"
   matrix:
-<<<<<<< HEAD
     - FRAMEWORK=vanilla CONFIG="--enable-batch --disable-verbose-batch"
     - FRAMEWORK=netmap VERSION=11.1 CONFIG="--enable-batch --disable-verbose-batch"
     - FRAMEWORK=dpdk VERSION=1.8.0 CONFIG="--enable-batch --disable-verbose-batch"
     - FRAMEWORK=dpdk VERSION=2.0.0 CONFIG="--enable-batch --disable-verbose-batch"
     - FRAMEWORK=dpdk VERSION=2.1.0 CONFIG="--enable-batch --disable-verbose-batch"
     - FRAMEWORK=dpdk VERSION=2.2.0 CONFIG="--enable-batch --disable-verbose-batch"
+    - FRAMEWORK=dpdk VERSION=16.04 CONFIG="--enable-batch --disable-verbose-batch"
+    - FRAMEWORK=dpdk VERSION=16.07 CONFIG="--enable-batch --disable-verbose-batch"
     - FRAMEWORK=vanilla CONFIG="--disable-batch"
     - FRAMEWORK=netmap VERSION=11.1 CONFIG="--disable-batch"
     - FRAMEWORK=dpdk VERSION=1.8.0 CONFIG="--disable-batch"
     - FRAMEWORK=dpdk VERSION=2.0.0 CONFIG="--disable-batch"
     - FRAMEWORK=dpdk VERSION=2.1.0 CONFIG="--disable-batch"
     - FRAMEWORK=dpdk VERSION=2.2.0 CONFIG="--disable-batch"
-=======
-    - FRAMEWORK=vanilla
-    - FRAMEWORK=netmap VERSION=11.1
-    - FRAMEWORK=dpdk VERSION=1.8.0
-    - FRAMEWORK=dpdk VERSION=2.0.0
-    - FRAMEWORK=dpdk VERSION=2.1.0
-    - FRAMEWORK=dpdk VERSION=2.2.0
-    - FRAMEWORK=dpdk VERSION=16.04
-    - FRAMEWORK=dpdk VERSION=16.07
-
->>>>>>> 77a7b69a
+    - FRAMEWORK=dpdk VERSION=16.04 CONFIG="--disable-batch"
+    - FRAMEWORK=dpdk VERSION=16.07 CONFIG="--disable-batch"
 script:
   - compile=true ; check=true
 
@@ -101,6 +92,7 @@
   - if $check; then
       make check;
     fi
+
 install:
   - export PATH=$PATH:`pwd`/tcpdump-4.7.4/sbin/ && if [ ! -e "tcpdump-4.7.4/sbin/tcpdump" ] ; then wget http://www.tcpdump.org/release/tcpdump-4.7.4.tar.gz && tar -zxf tcpdump-4.7.4.tar.gz && cd tcpdump-4.7.4 && ./configure --prefix=`pwd` && make && make install && cd .. ; fi
   - if [ ! -e "netmap-11.1/sys/net/netmap.h" ] ; then wget https://github.com/luigirizzo/netmap/archive/v11.1.tar.gz && tar -xvf v11.1.tar.gz && cd netmap-11.1 && cd LINUX && ./configure --no-drivers && cd .. && cd .. ; fi
