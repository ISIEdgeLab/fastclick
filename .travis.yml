--- conflicted
+++ resolved
@@ -28,31 +28,22 @@
 
 env:
   global:
-<<<<<<< HEAD
-    - FLAGS="--enable-ip6 --enable-json -disable-linuxmodule"
+    - FLAGS="--enable-ip6 --enable-json --disable-linuxmodule"
     - CXXFLAGS="-std=gnu++11"
     - GCC_VERSION="4.8"
   matrix:
     - FRAMEWORK=vanilla CONFIG="--enable-batch --disable-verbose-batch"
+    - FRAMEWORK=umultithread CONFIG="--enable-batch --disable-verbose-batch"
     - FRAMEWORK=netmap VERSION=11.1 CONFIG="--enable-batch --disable-verbose-batch"
     - FRAMEWORK=dpdk VERSION=2.2.0 CONFIG="--enable-batch --disable-verbose-batch"
     - FRAMEWORK=dpdk VERSION=16.04 CONFIG="--enable-batch --disable-verbose-batch"
     - FRAMEWORK=dpdk VERSION=16.07 CONFIG="--enable-batch --disable-verbose-batch"
     - FRAMEWORK=vanilla CONFIG="--disable-batch"
+    - FRAMEWORK=umultithread CONFIG="--disable-batch"
     - FRAMEWORK=netmap VERSION=11.1 CONFIG="--disable-batch"
     - FRAMEWORK=dpdk VERSION=2.2.0 CONFIG="--disable-batch"
     - FRAMEWORK=dpdk VERSION=16.04 CONFIG="--disable-batch"
     - FRAMEWORK=dpdk VERSION=16.07 CONFIG="--disable-batch"
-=======
-    - FLAGS="--enable-ip6 --enable-json --disable-linuxmodule"
-  matrix:
-    - FRAMEWORK=vanilla
-    - FRAMEWORK=umultithread
-    - FRAMEWORK=netmap VERSION=11.1
-    - FRAMEWORK=dpdk VERSION=1.8.0
-    - FRAMEWORK=dpdk VERSION=2.2.0
-    - FRAMEWORK=dpdk VERSION=16.07
->>>>>>> 0e860a93
 
 script:
   - if [ $FRAMEWORK = "netmap" ]; then
