cache:
  apt: true
  directories:
    - dpdk-1.8.0
    - dpdk-2.0.0
    - dpdk-2.1.0
    - dpdk-2.2.0
    - dpdk-16.04
    - dpdk-16.07
    - tcpdump-4.7.4
    - netmap-11.1
language: c++
compiler:
  - gcc
  - clang
matrix:
  exclude:
    - compiler: clang
      env: FRAMEWORK=dpdk VERSION=1.8.0 CONFIG="--enable-batch --disable-verbose-batch"
    - compiler: clang
      env: FRAMEWORK=dpdk VERSION=2.0.0 CONFIG="--enable-batch --disable-verbose-batch"
    - compiler: clang
      env: FRAMEWORK=dpdk VERSION=2.1.0 CONFIG="--enable-batch --disable-verbose-batch"
    - compiler: clang
      env: FRAMEWORK=dpdk VERSION=2.2.0 CONFIG="--enable-batch --disable-verbose-batch"
    - compiler: clang
      env: FRAMEWORK=dpdk VERSION=16.04 CONFIG="--enable-batch --disable-verbose-batch"
    - compiler: clang
      env: FRAMEWORK=dpdk VERSION=16.07 CONFIG="--enable-batch --disable-verbose-batch"
    - compiler: clang
      env: FRAMEWORK=dpdk VERSION=1.8.0 CONFIG="--disable-batch"
    - compiler: clang
      env: FRAMEWORK=dpdk VERSION=2.0.0 CONFIG="--disable-batch"
    - compiler: clang
      env: FRAMEWORK=dpdk VERSION=2.1.0 CONFIG="--disable-batch"
    - compiler: clang
      env: FRAMEWORK=dpdk VERSION=2.2.0 CONFIG="--disable-batch"
env:
  global:
    - FLAGS="--enable-ip6 --enable-json -disable-linuxmodule"
    - CXXFLAGS="-std=gnu++11"
    - GCC_VERSION="4.8"
  matrix:
    - FRAMEWORK=vanilla CONFIG="--enable-batch --disable-verbose-batch"
    - FRAMEWORK=netmap VERSION=11.1 CONFIG="--enable-batch --disable-verbose-batch"
    - FRAMEWORK=dpdk VERSION=1.8.0 CONFIG="--enable-batch --disable-verbose-batch"
    - FRAMEWORK=dpdk VERSION=2.0.0 CONFIG="--enable-batch --disable-verbose-batch"
    - FRAMEWORK=dpdk VERSION=2.1.0 CONFIG="--enable-batch --disable-verbose-batch"
    - FRAMEWORK=dpdk VERSION=2.2.0 CONFIG="--enable-batch --disable-verbose-batch"
    - FRAMEWORK=dpdk VERSION=16.04 CONFIG="--enable-batch --disable-verbose-batch"
    - FRAMEWORK=dpdk VERSION=16.07 CONFIG="--enable-batch --disable-verbose-batch"
    - FRAMEWORK=vanilla CONFIG="--disable-batch"
    - FRAMEWORK=netmap VERSION=11.1 CONFIG="--disable-batch"
    - FRAMEWORK=dpdk VERSION=1.8.0 CONFIG="--disable-batch"
    - FRAMEWORK=dpdk VERSION=2.0.0 CONFIG="--disable-batch"
    - FRAMEWORK=dpdk VERSION=2.1.0 CONFIG="--disable-batch"
    - FRAMEWORK=dpdk VERSION=2.2.0 CONFIG="--disable-batch"
    - FRAMEWORK=dpdk VERSION=16.04 CONFIG="--disable-batch"
    - FRAMEWORK=dpdk VERSION=16.07 CONFIG="--disable-batch"
script:
  - if [ $FRAMEWORK = "netmap" ]; then
      FRAMEWORK_FLAGS="--enable-user-multithread --with-netmap=`pwd`/netmap-$VERSION/sys/";
    fi

  - if [ $FRAMEWORK = "dpdk" ] ; then
      FRAMEWORK_FLAGS="--enable-user-multithread --enable-dpdk";
      export RTE_SDK=`pwd`/dpdk-$VERSION;
      export RTE_TARGET=x86_64-native-linuxapp-gcc;
      if [ ! -e "$RTE_SDK/$RTE_TARGET/include/rte_version.h" ]; then
        wget http://dpdk.org/browse/dpdk/snapshot/dpdk-$VERSION.tar.gz &&
            tar -zxf dpdk-$VERSION.tar.gz &&
            cd dpdk-$VERSION &&
            make config T=$RTE_TARGET &&
            make install T=$RTE_TARGET &&
            cd ..;
      fi;
    fi

  - if [ $FRAMEWORK = "vanilla" ] ; then
      FRAMEWORK_FLAGS="--enable-ip6 --enable-json";
    fi

<<<<<<< HEAD
  - if $compile; then
      ./configure $CONFIG $FLAGS $FRAMEWORK_FLAGS && make;
    fi
  - if $check; then
      make check;
    fi
=======
  - ./configure $FLAGS $FRAMEWORK_FLAGS && make
  - make check
>>>>>>> dd7e3e81

install:
  - export PATH=$PATH:`pwd`/tcpdump-4.7.4/sbin/ && if [ ! -e "tcpdump-4.7.4/sbin/tcpdump" ] ; then wget http://www.tcpdump.org/release/tcpdump-4.7.4.tar.gz && tar -zxf tcpdump-4.7.4.tar.gz && cd tcpdump-4.7.4 && ./configure --prefix=`pwd` && make && make install && cd .. ; fi
  - if [ ! -e "netmap-11.1/sys/net/netmap.h" ] ; then wget https://github.com/luigirizzo/netmap/archive/v11.1.tar.gz && tar -xvf v11.1.tar.gz && cd netmap-11.1 && cd LINUX && ./configure --no-drivers && cd .. && cd .. ; fi
  - if [ "$CXX" = "g++" ]; then export CXX="g++-4.8" CC="gcc-4.8"; fi
addons:
  apt:
    sources:
        - ubuntu-toolchain-r-test
    packages:
        - libpcap-dev
        - time
        - linux-headers-3.13.0-40-generic
        - libnuma-dev
        - gcc-4.8
        - libstdc++-4.8-dev
        - g++-4.8
sudo: false<|MERGE_RESOLUTION|>--- conflicted
+++ resolved
@@ -57,6 +57,7 @@
     - FRAMEWORK=dpdk VERSION=2.2.0 CONFIG="--disable-batch"
     - FRAMEWORK=dpdk VERSION=16.04 CONFIG="--disable-batch"
     - FRAMEWORK=dpdk VERSION=16.07 CONFIG="--disable-batch"
+
 script:
   - if [ $FRAMEWORK = "netmap" ]; then
       FRAMEWORK_FLAGS="--enable-user-multithread --with-netmap=`pwd`/netmap-$VERSION/sys/";
@@ -80,22 +81,14 @@
       FRAMEWORK_FLAGS="--enable-ip6 --enable-json";
     fi
 
-<<<<<<< HEAD
-  - if $compile; then
-      ./configure $CONFIG $FLAGS $FRAMEWORK_FLAGS && make;
-    fi
-  - if $check; then
-      make check;
-    fi
-=======
-  - ./configure $FLAGS $FRAMEWORK_FLAGS && make
+  - ./configure $CONFIG $FLAGS $FRAMEWORK_FLAGS && make
   - make check
->>>>>>> dd7e3e81
 
 install:
   - export PATH=$PATH:`pwd`/tcpdump-4.7.4/sbin/ && if [ ! -e "tcpdump-4.7.4/sbin/tcpdump" ] ; then wget http://www.tcpdump.org/release/tcpdump-4.7.4.tar.gz && tar -zxf tcpdump-4.7.4.tar.gz && cd tcpdump-4.7.4 && ./configure --prefix=`pwd` && make && make install && cd .. ; fi
   - if [ ! -e "netmap-11.1/sys/net/netmap.h" ] ; then wget https://github.com/luigirizzo/netmap/archive/v11.1.tar.gz && tar -xvf v11.1.tar.gz && cd netmap-11.1 && cd LINUX && ./configure --no-drivers && cd .. && cd .. ; fi
   - if [ "$CXX" = "g++" ]; then export CXX="g++-4.8" CC="gcc-4.8"; fi
+
 addons:
   apt:
     sources:
