cache:
  apt: true
  directories:
    - dpdk-2.1.0
    - tcpdump-4.7.4
    - netmap-11.1
language: c++
env:
    matrix:
        - CONFIG=--enable-batch
        - CONFIG=--enable-user-multithread
        - CONFIG=--enable-ip6 --enable-json
compiler:
  - gcc
  - clang
script:
<<<<<<< HEAD
  - ./configure CXXFLAGS="-std=gnu++11" --disable-linuxmodule $CONFIG && make && make check
addons:
  apt:
    sources:
        - ubuntu-toolchain-r-test
    packages:
        - tcpdump
        - libpcap-dev
        - time
        - libnuma-dev
        - gcc-4.8
        - g++-4.8
install:
    - if [ "$CXX" = "g++" ]; then export CXX="g++-4.8" CC="gcc-4.8"; fi
sudo: false
cache: apt
=======
  - ./configure --disable-linuxmodule --enable-ip6 --enable-json && make && make check
  #Trying to build with DPDK support. Tests are not launched as the flags are different using DPDK due to EAL. Also, DPDK does not cope well with clang
  - if [ "$CC" != "clang" ] ; then ./configure --disable-linuxmodule --enable-user-multithread --enable-dpdk && make ; fi
  - ./configure --disable-linuxmodule --enable-user-multithread --with-netmap=`pwd`/netmap-11.1/sys/ && make && make check

install:
  - export PATH=$PATH:`pwd`/tcpdump-4.7.4/sbin/ && if [ ! -e "tcpdump-4.7.4/sbin/tcpdump" ] ; then wget http://www.tcpdump.org/release/tcpdump-4.7.4.tar.gz && tar -zxf tcpdump-4.7.4.tar.gz && cd tcpdump-4.7.4 && ./configure --prefix=`pwd` && make && make install && cd .. ; fi
  - export RTE_SDK=`pwd`/dpdk-2.1.0 && export RTE_TARGET=x86_64-native-linuxapp-gcc && if [ ! -e "$RTE_SDK/$RTE_TARGET/include/rte_version.h" ] ; then wget http://dpdk.org/browse/dpdk/snapshot/dpdk-2.1.0.tar.gz && tar -zxf dpdk-2.1.0.tar.gz && cd dpdk-2.1.0 && make config T=$RTE_TARGET && make install T=$RTE_TARGET && cd .. ; fi
  - if [ ! -e "netmap-11.1/sys/net/netmap.h" ] ; then wget https://github.com/luigirizzo/netmap/archive/v11.1.tar.gz && tar -xvf v11.1.tar.gz && cd netmap-11.1 && cd LINUX && ./configure --no-drivers && cd .. && cd .. ; fi
addons:
  apt:
    packages:
      - libpcap-dev
      - time
      - linux-headers-3.13.0-40-generic
sudo: false
>>>>>>> 86a0cfc2
<|MERGE_RESOLUTION|>--- conflicted
+++ resolved
@@ -6,16 +6,25 @@
     - netmap-11.1
 language: c++
 env:
+    global:
+        - GCC_VERSION="4.8"
     matrix:
-        - CONFIG=--enable-batch
-        - CONFIG=--enable-user-multithread
-        - CONFIG=--enable-ip6 --enable-json
+        - CONFIG=--enable-batch CXXFLAGS="-std=gnu++11"
+        - CONFIG=--disable-batch CXXFLAGS="-std=gnu++11"
 compiler:
   - gcc
   - clang
 script:
-<<<<<<< HEAD
-  - ./configure CXXFLAGS="-std=gnu++11" --disable-linuxmodule $CONFIG && make && make check
+  - ./configure $CONFIG --disable-linuxmodule --enable-ip6 --enable-json && make && make check
+  #Trying to build with DPDK support. Tests are not launched as the flags are different using DPDK due to EAL. Also, DPDK does not cope well with clang
+  - if [ "$CC" != "clang" ] ; then ./configure $CONFIG --disable-linuxmodule --enable-user-multithread --enable-dpdk && make ; fi
+  - ./configure $CONFIG --disable-linuxmodule --enable-user-multithread --with-netmap=`pwd`/netmap-11.1/sys/ && make && make check
+
+install:
+  - export PATH=$PATH:`pwd`/tcpdump-4.7.4/sbin/ && if [ ! -e "tcpdump-4.7.4/sbin/tcpdump" ] ; then wget http://www.tcpdump.org/release/tcpdump-4.7.4.tar.gz && tar -zxf tcpdump-4.7.4.tar.gz && cd tcpdump-4.7.4 && ./configure --prefix=`pwd` && make && make install && cd .. ; fi
+  - export RTE_SDK=`pwd`/dpdk-2.1.0 && export RTE_TARGET=x86_64-native-linuxapp-gcc && if [ ! -e "$RTE_SDK/$RTE_TARGET/include/rte_version.h" ] ; then wget http://dpdk.org/browse/dpdk/snapshot/dpdk-2.1.0.tar.gz && tar -zxf dpdk-2.1.0.tar.gz && cd dpdk-2.1.0 && make config T=$RTE_TARGET && make install T=$RTE_TARGET && cd .. ; fi
+  - if [ ! -e "netmap-11.1/sys/net/netmap.h" ] ; then wget https://github.com/luigirizzo/netmap/archive/v11.1.tar.gz && tar -xvf v11.1.tar.gz && cd netmap-11.1 && cd LINUX && ./configure --no-drivers && cd .. && cd .. ; fi
+  - if [ "$CXX" = "g++" ]; then export CXX="g++-4.8" CC="gcc-4.8"; fi
 addons:
   apt:
     sources:
@@ -24,28 +33,9 @@
         - tcpdump
         - libpcap-dev
         - time
+        - linux-headers-3.13.0-40-generic
         - libnuma-dev
         - gcc-4.8
+        - libstdc++-4.8-dev
         - g++-4.8
-install:
-    - if [ "$CXX" = "g++" ]; then export CXX="g++-4.8" CC="gcc-4.8"; fi
-sudo: false
-cache: apt
-=======
-  - ./configure --disable-linuxmodule --enable-ip6 --enable-json && make && make check
-  #Trying to build with DPDK support. Tests are not launched as the flags are different using DPDK due to EAL. Also, DPDK does not cope well with clang
-  - if [ "$CC" != "clang" ] ; then ./configure --disable-linuxmodule --enable-user-multithread --enable-dpdk && make ; fi
-  - ./configure --disable-linuxmodule --enable-user-multithread --with-netmap=`pwd`/netmap-11.1/sys/ && make && make check
-
-install:
-  - export PATH=$PATH:`pwd`/tcpdump-4.7.4/sbin/ && if [ ! -e "tcpdump-4.7.4/sbin/tcpdump" ] ; then wget http://www.tcpdump.org/release/tcpdump-4.7.4.tar.gz && tar -zxf tcpdump-4.7.4.tar.gz && cd tcpdump-4.7.4 && ./configure --prefix=`pwd` && make && make install && cd .. ; fi
-  - export RTE_SDK=`pwd`/dpdk-2.1.0 && export RTE_TARGET=x86_64-native-linuxapp-gcc && if [ ! -e "$RTE_SDK/$RTE_TARGET/include/rte_version.h" ] ; then wget http://dpdk.org/browse/dpdk/snapshot/dpdk-2.1.0.tar.gz && tar -zxf dpdk-2.1.0.tar.gz && cd dpdk-2.1.0 && make config T=$RTE_TARGET && make install T=$RTE_TARGET && cd .. ; fi
-  - if [ ! -e "netmap-11.1/sys/net/netmap.h" ] ; then wget https://github.com/luigirizzo/netmap/archive/v11.1.tar.gz && tar -xvf v11.1.tar.gz && cd netmap-11.1 && cd LINUX && ./configure --no-drivers && cd .. && cd .. ; fi
-addons:
-  apt:
-    packages:
-      - libpcap-dev
-      - time
-      - linux-headers-3.13.0-40-generic
-sudo: false
->>>>>>> 86a0cfc2
+sudo: false